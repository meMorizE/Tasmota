--- conflicted
+++ resolved
@@ -220,12 +220,6 @@
     XdrvCall(FUNC_SETTINGS_OVERRIDE);
   }
 
-<<<<<<< HEAD
-  SerialCfg config = SettingToSerialCfg(Settings.serial_config);
-
-  baudrate = config.baudrate * 300;
-=======
->>>>>>> 4094b069
 //  mdns_delayed_start = Settings.param[P_MDNS_DELAYED_START];
   seriallog_level = Settings.seriallog_level;
   seriallog_timer = SERIALLOG_TIMER;
