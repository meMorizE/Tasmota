/*
  tasmota_template.h - template settings for Tasmota

  Copyright (C) 2020  Theo Arends

  This program is free software: you can redistribute it and/or modify
  it under the terms of the GNU General Public License as published by
  the Free Software Foundation, either version 3 of the License, or
  (at your option) any later version.

  This program is distributed in the hope that it will be useful,
  but WITHOUT ANY WARRANTY; without even the implied warranty of
  MERCHANTABILITY or FITNESS FOR A PARTICULAR PURPOSE.  See the
  GNU General Public License for more details.

  You should have received a copy of the GNU General Public License
  along with this program.  If not, see <http://www.gnu.org/licenses/>.
*/

#ifndef _TASMOTA_TEMPLATE_H_
#define _TASMOTA_TEMPLATE_H_

#ifdef ESP8266

// User selectable GPIO functionality
// ATTENTION: Only add at the end of this list just before GPIO_SENSOR_END
//            Then add the same name(s) in a nice location in array kGpioNiceList
enum UserSelectablePins {
  GPIO_NONE,           // Not used
  GPIO_DHT11,          // DHT11
  GPIO_DHT22,          // DHT21, DHT22, AM2301, AM2302, AM2321
  GPIO_SI7021,         // iTead SI7021
  GPIO_DSB,            // Single wire DS18B20 or DS18S20
  GPIO_I2C_SCL,        // I2C SCL
  GPIO_I2C_SDA,        // I2C SDA
  GPIO_WS2812,         // WS2812 Led string
  GPIO_IRSEND,         // IR remote
  GPIO_SWT1,           // User connected external switches
  GPIO_SWT2,
  GPIO_SWT3,
  GPIO_SWT4,
  GPIO_SWT5,
  GPIO_SWT6,
  GPIO_SWT7,
  GPIO_SWT8,
  GPIO_KEY1,           // Button usually connected to GPIO0
  GPIO_KEY2,
  GPIO_KEY3,
  GPIO_KEY4,
  GPIO_REL1,           // Relays
  GPIO_REL2,
  GPIO_REL3,
  GPIO_REL4,
  GPIO_REL5,
  GPIO_REL6,
  GPIO_REL7,
  GPIO_REL8,
  GPIO_REL1_INV,
  GPIO_REL2_INV,
  GPIO_REL3_INV,
  GPIO_REL4_INV,
  GPIO_REL5_INV,
  GPIO_REL6_INV,
  GPIO_REL7_INV,
  GPIO_REL8_INV,
  GPIO_PWM1,           // RGB   Red   or C  Cold White
  GPIO_PWM2,           // RGB   Green or CW Warm White
  GPIO_PWM3,           // RGB   Blue
  GPIO_PWM4,           // RGBW  (Cold) White
  GPIO_PWM5,           // RGBCW Warm White
  GPIO_CNTR1,
  GPIO_CNTR2,
  GPIO_CNTR3,
  GPIO_CNTR4,
  GPIO_PWM1_INV,       // RGB   Red   or C  Cold White
  GPIO_PWM2_INV,       // RGB   Green or CW Warm White
  GPIO_PWM3_INV,       // RGB   Blue
  GPIO_PWM4_INV,       // RGBW  (Cold) White
  GPIO_PWM5_INV,       // RGBCW Warm White
  GPIO_IRRECV,         // IR receiver
  GPIO_LED1,           // Leds
  GPIO_LED2,
  GPIO_LED3,
  GPIO_LED4,
  GPIO_LED1_INV,
  GPIO_LED2_INV,
  GPIO_LED3_INV,
  GPIO_LED4_INV,
  GPIO_MHZ_TXD,        // MH-Z19 Serial interface
  GPIO_MHZ_RXD,        // MH-Z19 Serial interface
  GPIO_PZEM0XX_TX,     // PZEM0XX Serial interface
  GPIO_PZEM004_RX,     // PZEM004T Serial interface
  GPIO_SAIR_TX,        // SenseAir Serial interface
  GPIO_SAIR_RX,        // SenseAir Serial interface
  GPIO_SPI_CS,         // SPI Chip Select
  GPIO_SPI_DC,         // SPI Data Direction
  GPIO_BACKLIGHT,      // Display backlight control
  GPIO_PMS5003_RX,     // Plantower PMS5003 Serial interface
  GPIO_SDS0X1_RX,      // Nova Fitness SDS011 Serial interface
  GPIO_SBR_TX,         // Serial Bridge Serial interface
  GPIO_SBR_RX,         // Serial Bridge Serial interface
  GPIO_SR04_TRIG,      // SR04 Trigger/TX pin
  GPIO_SR04_ECHO,      // SR04 Echo/RX pin
  GPIO_SDM120_TX,      // SDM120 Serial interface
  GPIO_SDM120_RX,      // SDM120 Serial interface
  GPIO_SDM630_TX,      // SDM630 Serial interface
  GPIO_SDM630_RX,      // SDM630 Serial interface
  GPIO_TM16CLK,        // TM1638 Clock
  GPIO_TM16DIO,        // TM1638 Data I/O
  GPIO_TM16STB,        // TM1638 Strobe
  GPIO_SWT1_NP,        // User connected external switches
  GPIO_SWT2_NP,
  GPIO_SWT3_NP,
  GPIO_SWT4_NP,
  GPIO_SWT5_NP,
  GPIO_SWT6_NP,
  GPIO_SWT7_NP,
  GPIO_SWT8_NP,
  GPIO_KEY1_NP,        // Button usually connected to GPIO0
  GPIO_KEY2_NP,
  GPIO_KEY3_NP,
  GPIO_KEY4_NP,
  GPIO_CNTR1_NP,
  GPIO_CNTR2_NP,
  GPIO_CNTR3_NP,
  GPIO_CNTR4_NP,
  GPIO_PZEM016_RX,     // PZEM-014,016 Serial Modbus interface
  GPIO_PZEM017_RX,     // PZEM-003,017 Serial Modbus interface
  GPIO_MP3_DFR562,     // RB-DFR-562, DFPlayer Mini MP3 Player
  GPIO_SDS0X1_TX,      // Nova Fitness SDS011 Serial interface
  GPIO_HX711_SCK,      // HX711 Load Cell clock
  GPIO_HX711_DAT,      // HX711 Load Cell data
  GPIO_TX2X_TXD_BLACK, // TX20/TX23 Transmission Pin
  GPIO_RFSEND,         // RF transmitter
  GPIO_RFRECV,         // RF receiver
  GPIO_TUYA_TX,        // Tuya Serial interface
  GPIO_TUYA_RX,        // Tuya Serial interface
  GPIO_MGC3130_XFER,   // MGC3130 Transfer
  GPIO_MGC3130_RESET,  // MGC3130 Reset
  GPIO_SSPI_MISO,      // Software SPI Master Input Slave Output
  GPIO_SSPI_MOSI,      // Software SPI Master Output Slave Input
  GPIO_SSPI_SCLK,      // Software SPI Serial Clock
  GPIO_SSPI_CS,        // Software SPI Chip Select
  GPIO_SSPI_DC,        // Software SPI Data or Command
  GPIO_RF_SENSOR,      // Rf receiver with sensor decoding
  GPIO_AZ_TXD,         // AZ-Instrument 7798 Serial interface
  GPIO_AZ_RXD,         // AZ-Instrument 7798 Serial interface
  GPIO_MAX31855CS,     // MAX31855 Serial interface
  GPIO_MAX31855CLK,    // MAX31855 Serial interface
  GPIO_MAX31855DO,     // MAX31855 Serial interface
  GPIO_KEY1_INV,       // Inverted buttons
  GPIO_KEY2_INV,
  GPIO_KEY3_INV,
  GPIO_KEY4_INV,
  GPIO_KEY1_INV_NP,    // Inverted buttons without pull-up
  GPIO_KEY2_INV_NP,
  GPIO_KEY3_INV_NP,
  GPIO_KEY4_INV_NP,
  GPIO_NRG_SEL,        // HLW8012/HLJ-01 Sel output (1 = Voltage)
  GPIO_NRG_SEL_INV,    // HLW8012/HLJ-01 Sel output (0 = Voltage)
  GPIO_NRG_CF1,        // HLW8012/HLJ-01 CF1 voltage / current
  GPIO_HLW_CF,         // HLW8012 CF power
  GPIO_HJL_CF,         // HJL-01/BL0937 CF power
  GPIO_MCP39F5_TX,     // MCP39F501 Serial interface (Shelly2)
  GPIO_MCP39F5_RX,     // MCP39F501 Serial interface (Shelly2)
  GPIO_MCP39F5_RST,    // MCP39F501 Reset (Shelly2)
  GPIO_PN532_TXD,      // PN532 NFC Serial Tx
  GPIO_PN532_RXD,      // PN532 NFC Serial Rx
  GPIO_SM16716_CLK,    // SM16716 CLOCK
  GPIO_SM16716_DAT,    // SM16716 DATA
  GPIO_SM16716_SEL,    // SM16716 SELECT
  GPIO_DI,             // my92x1 PWM input
  GPIO_DCKI,           // my92x1 CLK input
  GPIO_CSE7766_TX,     // CSE7766 Serial interface (S31 and Pow R2) - Not used anymore 20200121
  GPIO_CSE7766_RX,     // CSE7766 Serial interface (S31 and Pow R2)
  GPIO_ARIRFRCV,       // AriLux RF Receive input
  GPIO_TXD,            // Serial interface
  GPIO_RXD,            // Serial interface
  GPIO_ROT1A,          // Rotary switch1 A Pin
  GPIO_ROT1B,          // Rotary switch1 B Pin
  GPIO_ROT2A,          // Rotary switch2 A Pin
  GPIO_ROT2B,          // Rotary switch2 B Pin
  GPIO_HRE_CLOCK,      // Clock/Power line for HR-E Water Meter
  GPIO_HRE_DATA,       // Data line for HR-E Water Meter
  GPIO_ADE7953_IRQ,    // ADE7953 IRQ
  GPIO_LEDLNK,         // Link led
  GPIO_LEDLNK_INV,     // Inverted link led
  GPIO_ARIRFSEL,       // Arilux RF Receive input selected
  GPIO_BUZZER,         // Buzzer
  GPIO_BUZZER_INV,     // Inverted buzzer
  GPIO_OLED_RESET,     // OLED Display Reset
  GPIO_SOLAXX1_TX,     // Solax Inverter tx pin
  GPIO_SOLAXX1_RX,     // Solax Inverter rx pin
  GPIO_ZIGBEE_TX,      // Zigbee Serial interface
  GPIO_ZIGBEE_RX,      // Zigbee Serial interface
  GPIO_RDM6300_RX,     // RDM6300 RX
  GPIO_IBEACON_TX,     // HM17 IBEACON TX
  GPIO_IBEACON_RX,     // HM17 IBEACON RX
  GPIO_A4988_DIR,      // A4988 direction pin
  GPIO_A4988_STP,      // A4988 step pin
  GPIO_A4988_ENA,      // A4988 enabled pin
  GPIO_A4988_MS1,      // A4988 microstep pin1
  GPIO_A4988_MS2,      // A4988 microstep pin2
  GPIO_A4988_MS3,      // A4988 microstep pin3
  GPIO_DDS2382_TX,     // DDS2382 Serial interface
  GPIO_DDS2382_RX,     // DDS2382 Serial interface
  GPIO_DDSU666_TX,     // DDSU666 Serial interface
  GPIO_DDSU666_RX,     // DDSU666 Serial interface
  GPIO_SM2135_CLK,     // SM2135 Clk
  GPIO_SM2135_DAT,     // SM2135 Dat
  GPIO_DEEPSLEEP,      // Kill switch for deepsleep
  GPIO_EXS_ENABLE,     // EXS MCU Enable
  GPIO_TASMOTASLAVE_TXD,     // Slave TX
  GPIO_TASMOTASLAVE_RXD,     // Slave RX
  GPIO_TASMOTASLAVE_RST,     // Slave Reset Pin
  GPIO_TASMOTASLAVE_RST_INV, // Slave Reset Inverted
  GPIO_HPMA_RX,        // Honeywell HPMA115S0 Serial interface
  GPIO_HPMA_TX,        // Honeywell HPMA115S0 Serial interface
  GPIO_GPS_RX,         // GPS serial interface
  GPIO_GPS_TX,         // GPS serial interface
  GPIO_DSB_OUT,        // Pseudo Single wire DS18B20 or DS18S20
  GPIO_DHT11_OUT,      // Pseudo Single wire DHT11, DHT21, DHT22, AM2301, AM2302, AM2321
  GPIO_HM10_RX,        // HM10-BLE-Mijia-bridge serial interface
  GPIO_HM10_TX,        // HM10-BLE-Mijia-bridge serial interface
  GPIO_LE01MR_RX,      // F&F LE-01MR energy meter
  GPIO_LE01MR_TX,      // F&F LE-01MR energy meter
  GPIO_CC1101_GDO0,    // CC1101 pin for RX
  GPIO_CC1101_GDO2,    // CC1101 pin for RX
  GPIO_HRXL_RX,       // Data from MaxBotix HRXL sonar range sensor
  GPIO_ELECTRIQ_MOODL_TX, // ElectriQ iQ-wifiMOODL Serial TX
  GPIO_AS3935,
  GPIO_PMS5003_TX,     // Plantower PMS5003 Serial interface
<<<<<<< HEAD
  GPIO_WINDMETER_SPEED,  // WindMeter speed counter pin
=======
  GPIO_BOILER_OT_RX,   // OpenTherm Boiler RX pin
  GPIO_BOILER_OT_TX,   // OpenTherm Boiler TX pin
>>>>>>> 27be030e
  GPIO_SENSOR_END };

// Programmer selectable GPIO functionality
enum ProgramSelectablePins {
  GPIO_FIX_START = 251,
  GPIO_SPI_MISO,       // SPI MISO library fixed pin GPIO12
  GPIO_SPI_MOSI,       // SPI MOSI library fixed pin GPIO13
  GPIO_SPI_CLK,        // SPI Clk library fixed pin GPIO14
  GPIO_USER,           // User configurable needs to be 255
  GPIO_MAX };

// Text in webpage Module Parameters and commands GPIOS and GPIO
const char kSensorNames[] PROGMEM =
  D_SENSOR_NONE "|"
  D_SENSOR_DHT11 "|" D_SENSOR_AM2301 "|" D_SENSOR_SI7021 "|"
  D_SENSOR_DS18X20 "|"
  D_SENSOR_I2C_SCL "|" D_SENSOR_I2C_SDA "|"
  D_SENSOR_WS2812 "|"
  D_SENSOR_IRSEND "|"
  D_SENSOR_SWITCH "1|" D_SENSOR_SWITCH "2|" D_SENSOR_SWITCH "3|" D_SENSOR_SWITCH "4|" D_SENSOR_SWITCH "5|" D_SENSOR_SWITCH "6|" D_SENSOR_SWITCH "7|" D_SENSOR_SWITCH "8|"
  D_SENSOR_BUTTON "1|" D_SENSOR_BUTTON "2|" D_SENSOR_BUTTON "3|" D_SENSOR_BUTTON "4|"
  D_SENSOR_RELAY "1|" D_SENSOR_RELAY "2|" D_SENSOR_RELAY "3|" D_SENSOR_RELAY "4|" D_SENSOR_RELAY "5|" D_SENSOR_RELAY "6|" D_SENSOR_RELAY "7|" D_SENSOR_RELAY "8|"
  D_SENSOR_RELAY "1i|" D_SENSOR_RELAY "2i|" D_SENSOR_RELAY "3i|" D_SENSOR_RELAY "4i|" D_SENSOR_RELAY "5i|" D_SENSOR_RELAY "6i|" D_SENSOR_RELAY "7i|" D_SENSOR_RELAY "8i|"
  D_SENSOR_PWM "1|" D_SENSOR_PWM "2|" D_SENSOR_PWM "3|" D_SENSOR_PWM "4|" D_SENSOR_PWM "5|"
  D_SENSOR_COUNTER "1|" D_SENSOR_COUNTER "2|" D_SENSOR_COUNTER "3|" D_SENSOR_COUNTER "4|"
  D_SENSOR_PWM "1i|" D_SENSOR_PWM "2i|" D_SENSOR_PWM "3i|" D_SENSOR_PWM "4i|" D_SENSOR_PWM "5i|"
  D_SENSOR_IRRECV "|"
  D_SENSOR_LED "1|" D_SENSOR_LED "2|" D_SENSOR_LED "3|" D_SENSOR_LED "4|"
  D_SENSOR_LED "1i|" D_SENSOR_LED "2i|" D_SENSOR_LED "3i|" D_SENSOR_LED "4i|"
  D_SENSOR_MHZ_TX "|" D_SENSOR_MHZ_RX "|"
  D_SENSOR_PZEM0XX_TX "|" D_SENSOR_PZEM004_RX "|"
  D_SENSOR_SAIR_TX "|" D_SENSOR_SAIR_RX "|"
  D_SENSOR_SPI_CS "|" D_SENSOR_SPI_DC "|" D_SENSOR_BACKLIGHT "|"
  D_SENSOR_PMS5003_RX "|" D_SENSOR_SDS0X1_RX "|"
  D_SENSOR_SBR_TX "|" D_SENSOR_SBR_RX "|"
  D_SENSOR_SR04_TRIG "|" D_SENSOR_SR04_ECHO "|"
  D_SENSOR_SDM120_TX "|" D_SENSOR_SDM120_RX "|"
  D_SENSOR_SDM630_TX "|" D_SENSOR_SDM630_RX "|"
  D_SENSOR_TM1638_CLK "|" D_SENSOR_TM1638_DIO "|" D_SENSOR_TM1638_STB "|"
  D_SENSOR_SWITCH "1n|" D_SENSOR_SWITCH "2n|" D_SENSOR_SWITCH "3n|" D_SENSOR_SWITCH "4n|" D_SENSOR_SWITCH "5n|" D_SENSOR_SWITCH "6n|" D_SENSOR_SWITCH "7n|" D_SENSOR_SWITCH "8n|"
  D_SENSOR_BUTTON "1n|" D_SENSOR_BUTTON "2n|" D_SENSOR_BUTTON "3n|" D_SENSOR_BUTTON "4n|"
  D_SENSOR_COUNTER "1n|" D_SENSOR_COUNTER "2n|" D_SENSOR_COUNTER "3n|" D_SENSOR_COUNTER "4n|"
  D_SENSOR_PZEM016_RX "|" D_SENSOR_PZEM017_RX "|"
  D_SENSOR_DFR562 "|" D_SENSOR_SDS0X1_TX "|"
  D_SENSOR_HX711_SCK "|" D_SENSOR_HX711_DAT "|"
  D_SENSOR_TX2X_TX "|"
  D_SENSOR_RFSEND "|" D_SENSOR_RFRECV "|"
  D_SENSOR_TUYA_TX "|" D_SENSOR_TUYA_RX "|"
  D_SENSOR_MGC3130_XFER "|" D_SENSOR_MGC3130_RESET "|"
  D_SENSOR_SSPI_MISO "|" D_SENSOR_SSPI_MOSI "|" D_SENSOR_SSPI_SCLK "|" D_SENSOR_SSPI_CS "|" D_SENSOR_SSPI_DC "|"
  D_SENSOR_RF_SENSOR "|"
  D_SENSOR_AZ_TX "|" D_SENSOR_AZ_RX "|"
  D_SENSOR_MAX31855_CS "|" D_SENSOR_MAX31855_CLK "|" D_SENSOR_MAX31855_DO "|"
  D_SENSOR_BUTTON "1i|" D_SENSOR_BUTTON "2i|" D_SENSOR_BUTTON "3i|" D_SENSOR_BUTTON "4i|"
  D_SENSOR_BUTTON "1in|" D_SENSOR_BUTTON "2in|" D_SENSOR_BUTTON "3in|" D_SENSOR_BUTTON "4in|"
  D_SENSOR_NRG_SEL "|" D_SENSOR_NRG_SEL "i|" D_SENSOR_NRG_CF1 "|" D_SENSOR_HLW_CF "|" D_SENSOR_HJL_CF "|"
  D_SENSOR_MCP39F5_TX "|" D_SENSOR_MCP39F5_RX "|" D_SENSOR_MCP39F5_RST "|"
  D_SENSOR_PN532_TX "|" D_SENSOR_PN532_RX "|"
  D_SENSOR_SM16716_CLK "|" D_SENSOR_SM16716_DAT "|" D_SENSOR_SM16716_POWER "|"
  D_SENSOR_MY92X1_DI "|" D_SENSOR_MY92X1_DCKI "|"
  D_SENSOR_CSE7766_TX "|" D_SENSOR_CSE7766_RX "|"
  D_SENSOR_ARIRFRCV "|" D_SENSOR_TXD "|" D_SENSOR_RXD "|"
  D_SENSOR_ROTARY "1a|" D_SENSOR_ROTARY "1b|" D_SENSOR_ROTARY "2a|" D_SENSOR_ROTARY "2b|"
  D_SENSOR_HRE_CLOCK "|" D_SENSOR_HRE_DATA "|"
  D_SENSOR_ADE7953_IRQ "|"
  D_SENSOR_LED_LINK "|" D_SENSOR_LED_LINK "i|"
  D_SENSOR_ARIRFSEL "|"
  D_SENSOR_BUZZER "|" D_SENSOR_BUZZER "i|"
  D_SENSOR_OLED_RESET "|"
  D_SENSOR_SOLAXX1_TX "|" D_SENSOR_SOLAXX1_RX "|"
  D_SENSOR_ZIGBEE_TXD "|" D_SENSOR_ZIGBEE_RXD "|"
  D_SENSOR_RDM6300_RX "|"
  D_SENSOR_IBEACON_TX "|" D_SENSOR_IBEACON_RX "|"
  D_SENSOR_A4988_DIR "|" D_SENSOR_A4988_STP "|" D_SENSOR_A4988_ENA "|" D_SENSOR_A4988_MS1 "|" D_SENSOR_A4988_MS2 "|" D_SENSOR_A4988_MS3 "|"
  D_SENSOR_DDS2382_TX "|" D_SENSOR_DDS2382_RX "|"
  D_SENSOR_DDSU666_TX "|" D_SENSOR_DDSU666_RX "|"
  D_SENSOR_SM2135_CLK "|" D_SENSOR_SM2135_DAT "|"
  D_SENSOR_DEEPSLEEP "|" D_SENSOR_EXS_ENABLE "|"
  D_SENSOR_SLAVE_TX "|" D_SENSOR_SLAVE_RX "|" D_SENSOR_SLAVE_RESET "|" D_SENSOR_SLAVE_RESET "i|"
  D_SENSOR_HPMA_RX "|" D_SENSOR_HPMA_TX "|"
  D_SENSOR_GPS_RX "|" D_SENSOR_GPS_TX "|"
  D_SENSOR_DS18X20 "o|" D_SENSOR_DHT11 "o|"
  D_SENSOR_HM10_RX "|" D_SENSOR_HM10_TX "|"
  D_SENSOR_LE01MR_RX "|" D_SENSOR_LE01MR_TX "|"
  D_SENSOR_CC1101_GDO0 "|" D_SENSOR_CC1101_GDO2 "|"
  D_SENSOR_HRXL_RX "|"
  D_SENSOR_ELECTRIQ_MOODL "|"
  D_SENSOR_AS3935 "|" D_SENSOR_PMS5003_TX "|"
<<<<<<< HEAD
  D_SENSOR_WINDMETER_SPEED
=======
  D_SENSOR_BOILER_OT_RX "|" D_SENSOR_BOILER_OT_TX
>>>>>>> 27be030e
  ;

const char kSensorNamesFixed[] PROGMEM =
  D_SENSOR_SPI_MISO "|" D_SENSOR_SPI_MOSI "|" D_SENSOR_SPI_CLK "|"
  D_SENSOR_USER;

const uint8_t kGpioNiceList[] PROGMEM = {
  GPIO_NONE,           // Not used
  GPIO_KEY1,           // Buttons
  GPIO_KEY1_NP,
  GPIO_KEY1_INV,
  GPIO_KEY1_INV_NP,
  GPIO_KEY2,
  GPIO_KEY2_NP,
  GPIO_KEY2_INV,
  GPIO_KEY2_INV_NP,
  GPIO_KEY3,
  GPIO_KEY3_NP,
  GPIO_KEY3_INV,
  GPIO_KEY3_INV_NP,
  GPIO_KEY4,
  GPIO_KEY4_NP,
  GPIO_KEY4_INV,
  GPIO_KEY4_INV_NP,
  GPIO_SWT1,           // User connected external switches
  GPIO_SWT1_NP,
  GPIO_SWT2,
  GPIO_SWT2_NP,
  GPIO_SWT3,
  GPIO_SWT3_NP,
  GPIO_SWT4,
  GPIO_SWT4_NP,
  GPIO_SWT5,
  GPIO_SWT5_NP,
  GPIO_SWT6,
  GPIO_SWT6_NP,
  GPIO_SWT7,
  GPIO_SWT7_NP,
  GPIO_SWT8,
  GPIO_SWT8_NP,
  GPIO_REL1,           // Relays
  GPIO_REL1_INV,
  GPIO_REL2,
  GPIO_REL2_INV,
  GPIO_REL3,
  GPIO_REL3_INV,
  GPIO_REL4,
  GPIO_REL4_INV,
  GPIO_REL5,
  GPIO_REL5_INV,
  GPIO_REL6,
  GPIO_REL6_INV,
  GPIO_REL7,
  GPIO_REL7_INV,
  GPIO_REL8,
  GPIO_REL8_INV,
  GPIO_LED1,           // Leds
  GPIO_LED1_INV,
  GPIO_LED2,
  GPIO_LED2_INV,
  GPIO_LED3,
  GPIO_LED3_INV,
  GPIO_LED4,
  GPIO_LED4_INV,
  GPIO_LEDLNK,         // Link led
  GPIO_LEDLNK_INV,     // Inverted link led
  GPIO_PWM1,           // RGB   Red   or C  Cold White
  GPIO_PWM1_INV,
  GPIO_PWM2,           // RGB   Green or CW Warm White
  GPIO_PWM2_INV,
  GPIO_PWM3,           // RGB   Blue
  GPIO_PWM3_INV,
  GPIO_PWM4,           // RGBW  (Cold) White
  GPIO_PWM4_INV,
  GPIO_PWM5,           // RGBCW Warm White
  GPIO_PWM5_INV,
#ifdef USE_COUNTER
  GPIO_CNTR1,          // Counters
  GPIO_CNTR1_NP,
  GPIO_CNTR2,
  GPIO_CNTR2_NP,
  GPIO_CNTR3,
  GPIO_CNTR3_NP,
  GPIO_CNTR4,
  GPIO_CNTR4_NP,
#endif
#ifdef USE_BUZZER
  GPIO_BUZZER,         // Buzzer
  GPIO_BUZZER_INV,     // Inverted buzzer
#endif
  GPIO_TXD,            // Serial interface
  GPIO_RXD,            // Serial interface
#ifdef USE_I2C
  GPIO_I2C_SCL,        // I2C SCL
  GPIO_I2C_SDA,        // I2C SDA
#endif
#ifdef USE_SPI
  GPIO_SPI_CS,         // SPI Chip Select
  GPIO_SPI_DC,         // SPI Data Direction
  GPIO_SSPI_MISO,      // Software SPI Master Input Slave Output
  GPIO_SSPI_MOSI,      // Software SPI Master Output Slave Input
  GPIO_SSPI_SCLK,      // Software SPI Serial Clock
  GPIO_SSPI_CS,        // Software SPI Chip Select
  GPIO_SSPI_DC,        // Software SPI Data or Command
#endif
#ifdef USE_DISPLAY
  GPIO_BACKLIGHT,      // Display backlight control
  GPIO_OLED_RESET,     // OLED Display Reset
#endif
#ifdef USE_DHT
  GPIO_DHT11,          // DHT11
  GPIO_DHT22,          // DHT21, DHT22, AM2301, AM2302, AM2321
  GPIO_SI7021,         // iTead SI7021
  GPIO_DHT11_OUT,      // Pseudo Single wire DHT11, DHT21, DHT22, AM2301, AM2302, AM2321
#endif
#ifdef USE_DS18x20
  GPIO_DSB,            // Single wire DS18B20 or DS18S20
  GPIO_DSB_OUT,        // Pseudo Single wire DS18B20 or DS18S20
#endif

// Light
#ifdef USE_LIGHT
#ifdef USE_WS2812
  GPIO_WS2812,         // WS2812 Led string
#endif
#ifdef USE_ARILUX_RF
  GPIO_ARIRFRCV,       // AriLux RF Receive input
  GPIO_ARIRFSEL,       // Arilux RF Receive input selected
#endif
#ifdef USE_MY92X1
  GPIO_DI,             // my92x1 PWM input
  GPIO_DCKI,           // my92x1 CLK input
#endif  // USE_MY92X1
#ifdef USE_SM16716
  GPIO_SM16716_CLK,    // SM16716 CLOCK
  GPIO_SM16716_DAT,    // SM16716 DATA
  GPIO_SM16716_SEL,    // SM16716 SELECT
#endif  // USE_SM16716
#ifdef USE_SM2135
  GPIO_SM2135_CLK,     // SM2135 CLOCK
  GPIO_SM2135_DAT,     // SM2135 DATA
#endif  // USE_SM2135
#ifdef USE_TUYA_MCU
  GPIO_TUYA_TX,        // Tuya Serial interface
  GPIO_TUYA_RX,        // Tuya Serial interface
#endif
#ifdef USE_EXS_DIMMER
  GPIO_EXS_ENABLE,     // EXS MCU Enable
#endif
#ifdef USE_ELECTRIQ_MOODL
  GPIO_ELECTRIQ_MOODL_TX,
#endif
#endif  // USE_LIGHT

#if defined(USE_IR_REMOTE) || defined(USE_IR_REMOTE_FULL)
  GPIO_IRSEND,         // IR remote
#if defined(USE_IR_RECEIVE) || defined(USE_IR_REMOTE_FULL)
  GPIO_IRRECV,         // IR receiver
#endif
#endif

#ifdef USE_RC_SWITCH
  GPIO_RFSEND,         // RF transmitter
  GPIO_RFRECV,         // RF receiver
#endif
#ifdef USE_RF_SENSOR
  GPIO_RF_SENSOR,      // Rf receiver with sensor decoding
#endif
#ifdef USE_SR04
  GPIO_SR04_TRIG,      // SR04 Tri/TXgger pin
  GPIO_SR04_ECHO,      // SR04 Ech/RXo pin
#endif
#ifdef USE_TM1638
  GPIO_TM16CLK,        // TM1638 Clock
  GPIO_TM16DIO,        // TM1638 Data I/O
  GPIO_TM16STB,        // TM1638 Strobe
#endif
#ifdef USE_HX711
  GPIO_HX711_SCK,      // HX711 Load Cell clock
  GPIO_HX711_DAT,      // HX711 Load Cell data
#endif

// Energy sensors
#ifdef USE_ENERGY_SENSOR
#ifdef USE_HLW8012
  GPIO_NRG_SEL,        // HLW8012/HLJ-01 Sel output (1 = Voltage)
  GPIO_NRG_SEL_INV,    // HLW8012/HLJ-01 Sel output (0 = Voltage)
  GPIO_NRG_CF1,        // HLW8012/HLJ-01 CF1 voltage / current
  GPIO_HLW_CF,         // HLW8012 CF power
  GPIO_HJL_CF,         // HJL-01/BL0937 CF power
#endif
#if defined(USE_I2C) && defined(USE_ADE7953)
  GPIO_ADE7953_IRQ,    // ADE7953 IRQ
#endif
#ifdef USE_CSE7766
  GPIO_CSE7766_TX,     // CSE7766 Serial interface (S31 and Pow R2)
  GPIO_CSE7766_RX,     // CSE7766 Serial interface (S31 and Pow R2)
#endif
#ifdef USE_MCP39F501
  GPIO_MCP39F5_TX,     // MCP39F501 Serial interface (Shelly2)
  GPIO_MCP39F5_RX,     // MCP39F501 Serial interface (Shelly2)
  GPIO_MCP39F5_RST,    // MCP39F501 Reset (Shelly2)
#endif
#if defined(USE_PZEM004T) || defined(USE_PZEM_AC) || defined(USE_PZEM_DC)
  GPIO_PZEM0XX_TX,     // PZEM0XX Serial interface
#endif
#ifdef USE_PZEM004T
  GPIO_PZEM004_RX,     // PZEM004T Serial interface
#endif
#ifdef USE_PZEM_AC
  GPIO_PZEM016_RX,     // PZEM-014,016 Serial Modbus interface
#endif
#ifdef USE_PZEM_DC
  GPIO_PZEM017_RX,     // PZEM-003,017 Serial Modbus interface
#endif
#ifdef USE_SDM120
  GPIO_SDM120_TX,      // SDM120 Serial interface
  GPIO_SDM120_RX,      // SDM120 Serial interface
#endif
#ifdef USE_SDM630
  GPIO_SDM630_TX,      // SDM630 Serial interface
  GPIO_SDM630_RX,      // SDM630 Serial interface
#endif
#ifdef USE_DDS2382
  GPIO_DDS2382_TX,     // DDS2382 Serial interface
  GPIO_DDS2382_RX,     // DDS2382 Serial interface
#endif
#ifdef USE_DDSU666
  GPIO_DDSU666_TX,     // DDSU666 Serial interface
  GPIO_DDSU666_RX,     // DDSU666 Serial interface
#endif  // USE_DDSU666
#ifdef USE_SOLAX_X1
  GPIO_SOLAXX1_TX,     // Solax Inverter tx pin
  GPIO_SOLAXX1_RX,     // Solax Inverter rx pin
#endif // USE_SOLAX_X1
#ifdef USE_LE01MR
  GPIO_LE01MR_RX,     // F7F LE-01MR energy meter rx pin
  GPIO_LE01MR_TX,     // F7F LE-01MR energy meter tx pin
#endif // IFDEF:USE_LE01MR
#endif  // USE_ENERGY_SENSOR

// Serial
#ifdef USE_SERIAL_BRIDGE
  GPIO_SBR_TX,         // Serial Bridge Serial interface
  GPIO_SBR_RX,         // Serial Bridge Serial interface
#endif
#ifdef USE_ZIGBEE
  GPIO_ZIGBEE_TX,      // Zigbee Serial interface
  GPIO_ZIGBEE_RX,      // Zigbee Serial interface
#endif
#ifdef USE_MHZ19
  GPIO_MHZ_TXD,        // MH-Z19 Serial interface
  GPIO_MHZ_RXD,        // MH-Z19 Serial interface
#endif
#ifdef USE_SENSEAIR
  GPIO_SAIR_TX,        // SenseAir Serial interface
  GPIO_SAIR_RX,        // SenseAir Serial interface
#endif
#ifdef USE_NOVA_SDS
  GPIO_SDS0X1_TX,      // Nova Fitness SDS011 Serial interface
  GPIO_SDS0X1_RX,      // Nova Fitness SDS011 Serial interface
#endif
#ifdef USE_HPMA
  GPIO_HPMA_TX,        // Honeywell HPMA115S0 Serial interface
  GPIO_HPMA_RX,        // Honeywell HPMA115S0 Serial interface
#endif
#ifdef USE_PMS5003
  GPIO_PMS5003_TX,     // Plantower PMS5003 Serial interface
  GPIO_PMS5003_RX,     // Plantower PMS5003 Serial interface
#endif
#if defined(USE_TX20_WIND_SENSOR) || defined(USE_TX23_WIND_SENSOR)
  GPIO_TX2X_TXD_BLACK, // TX20/TX23 Transmission Pin
#endif
#ifdef USE_MP3_PLAYER
  GPIO_MP3_DFR562,     // RB-DFR-562, DFPlayer Mini MP3 Player Serial interface
#endif
#ifdef USE_AZ7798
  GPIO_AZ_TXD,         // AZ-Instrument 7798 CO2 datalogger Serial interface
  GPIO_AZ_RXD,         // AZ-Instrument 7798 CO2 datalogger Serial interface
#endif
#ifdef USE_PN532_HSU
  GPIO_PN532_TXD,      // PN532 HSU Tx
  GPIO_PN532_RXD,      // PN532 HSU Rx
#endif
#ifdef USE_TASMOTA_SLAVE
  GPIO_TASMOTASLAVE_TXD,     // Tasmota Slave TX
  GPIO_TASMOTASLAVE_RXD,     // Tasmota Slave RX
  GPIO_TASMOTASLAVE_RST,     // Tasmota Slave Reset
  GPIO_TASMOTASLAVE_RST_INV, // Tasmota Slave Reset Inverted
#endif
#ifdef USE_RDM6300
  GPIO_RDM6300_RX,
#endif
#ifdef USE_IBEACON
  GPIO_IBEACON_RX,
  GPIO_IBEACON_TX,
#endif
#ifdef USE_GPS
  GPIO_GPS_RX,         // GPS serial interface
  GPIO_GPS_TX,         // GPS serial interface
#endif
#ifdef USE_HM10
  GPIO_HM10_RX,         // GPS serial interface
  GPIO_HM10_TX,         // GPS serial interface
#endif

#ifdef USE_MGC3130
  GPIO_MGC3130_XFER,
  GPIO_MGC3130_RESET,
#endif
#ifdef USE_MAX31855
  GPIO_MAX31855CS,     // MAX31855 Serial interface
  GPIO_MAX31855CLK,    // MAX31855 Serial interface
  GPIO_MAX31855DO,     // MAX31855 Serial interface
#endif
#ifdef ROTARY_V1
  GPIO_ROT1A,          // Rotary switch1 A Pin
  GPIO_ROT1B,          // Rotary switch1 B Pin
  GPIO_ROT2A,          // Rotary switch2 A Pin
  GPIO_ROT2B,          // Rotary switch2 B Pin
#endif
#ifdef USE_HRE
  GPIO_HRE_CLOCK,
  GPIO_HRE_DATA,
#endif
#ifdef USE_A4988_STEPPER
  GPIO_A4988_DIR,     // A4988 direction pin
  GPIO_A4988_STP,     // A4988 step pin
  // folowing are not mandatory
  GPIO_A4988_ENA,     // A4988 enabled pin
  GPIO_A4988_MS1,     // A4988 microstep pin1
  GPIO_A4988_MS2,     // A4988 microstep pin2
  GPIO_A4988_MS3,     // A4988 microstep pin3
#endif
#ifdef USE_DEEPSLEEP
  GPIO_DEEPSLEEP,
#endif
#ifdef USE_KEELOQ
  GPIO_CC1101_GDO0,    // CC1101 pin for RX
  GPIO_CC1101_GDO2,    // CC1101 pin for RX
#endif
#ifdef USE_HRXL
  GPIO_HRXL_RX,
#endif
#ifdef USE_AS3935
  GPIO_AS3935,
#endif
<<<<<<< HEAD
#ifdef USE_WINDMETER
  GPIO_WINDMETER_SPEED,
=======
#ifdef USE_OPENTHERM
  GPIO_BOILER_OT_RX,
  GPIO_BOILER_OT_TX,
>>>>>>> 27be030e
#endif
};

/********************************************************************************************/

// User selectable ADC0 functionality
enum UserSelectableAdc0 {
  ADC0_NONE,           // Not used
  ADC0_INPUT,          // Analog input
  ADC0_TEMP,           // Thermistor
  ADC0_LIGHT,          // Light sensor
  ADC0_BUTTON,         // Button
  ADC0_BUTTON_INV,
  ADC0_RANGE,          // Range
  ADC0_CT_POWER,       // Current
//  ADC0_SWITCH,         // Switch
//  ADC0_SWITCH_INV,
  ADC0_END };

// Programmer selectable ADC0 functionality
enum ProgramSelectableAdc0 {
  ADC0_FIX_START = 14,
  ADC0_USER,           // User configurable needs to be 15
  ADC0_MAX };

// Text in webpage Module Parameters and commands ADC
const char kAdc0Names[] PROGMEM =
  D_SENSOR_NONE "|" D_ANALOG_INPUT "|"
  D_TEMPERATURE "|" D_LIGHT "|"
  D_SENSOR_BUTTON "|" D_SENSOR_BUTTON "i|"
  D_RANGE "|"
  D_CT_POWER "|"
//  D_SENSOR_SWITCH "|" D_SENSOR_SWITCH "i|"
  ;

/********************************************************************************************/

#define MAX_GPIO_PIN       17   // Number of supported GPIO
#define MIN_FLASH_PINS     4    // Number of flash chip pins unusable for configuration (GPIO6, 7, 8 and 11)
#define MAX_USER_PINS      13   // MAX_GPIO_PIN - MIN_FLASH_PINS
#define ADC0_PIN           17   // Pin number of ADC0
#define WEMOS_MODULE       17   // Wemos module

const char PINS_WEMOS[] PROGMEM = "D3TXD4RXD2D1flashcFLFLolD6D7D5D8D0A0";

/********************************************************************************************/

typedef struct MYIO {
  uint8_t      io[MAX_GPIO_PIN];
} myio;

typedef struct MYCFGIO {
  uint8_t      io[MAX_GPIO_PIN - MIN_FLASH_PINS];
} mycfgio;

#define GPIO_FLAG_USED           0  // Currently two flags used

#define GPIO_FLAG_SPARE04       16
#define GPIO_FLAG_SPARE05       32
#define GPIO_FLAG_SPARE06       64
#define GPIO_FLAG_SPARE07      128

typedef union {
  uint8_t data;
  struct {
    uint8_t adc0 : 4;               // Allow ADC0 when define USE_ADC_VCC is disabled
    uint8_t spare04 : 1;
    uint8_t spare05 : 1;
    uint8_t spare06 : 1;
    uint8_t spare07 : 1;
  };
} gpio_flag;

typedef struct MYTMPLT {
  mycfgio      gp;
  gpio_flag    flag;
} mytmplt;

/********************************************************************************************/
// Supported hardware modules

enum SupportedModules {
  SONOFF_BASIC, SONOFF_RF, SONOFF_SV, SONOFF_TH, SONOFF_DUAL, SONOFF_POW, SONOFF_4CH, SONOFF_S2X, SLAMPHER, SONOFF_TOUCH,
  SONOFF_LED, CH1, CH4, MOTOR, ELECTRODRAGON, EXS_RELAY, WION, WEMOS, SONOFF_DEV, H801,
  SONOFF_SC, SONOFF_BN, SONOFF_4CHPRO, HUAFAN_SS, SONOFF_BRIDGE, SONOFF_B1, AILIGHT, SONOFF_T11, SONOFF_T12, SONOFF_T13,
  SUPLA1, WITTY, YUNSHAN, MAGICHOME, LUANIHVIO, KMC_70011, ARILUX_LC01, ARILUX_LC11, SONOFF_DUAL_R2, ARILUX_LC06,
  SONOFF_S31, ZENGGE_ZF_WF017, SONOFF_POW_R2, SONOFF_IFAN02, BLITZWOLF_BWSHP, SHELLY1, SHELLY2, PHILIPS, NEO_COOLCAM, ESP_SWITCH,
  OBI, TECKIN, APLIC_WDP303075, TUYA_DIMMER, GOSUND, ARMTRONIX_DIMMERS, SK03_TUYA, PS_16_DZ, TECKIN_US, MANZOKU_EU_4,
  OBI2, YTF_IR_BRIDGE, DIGOO, KA10, ZX2820, MI_DESK_LAMP, SP10, WAGA, SYF05, SONOFF_L1,
  SONOFF_IFAN03, EXS_DIMMER, PWM_DIMMER, SONOFF_D1,
  MAXMODULE};

#define USER_MODULE        255

const char kModuleNames[] PROGMEM =
  "Sonoff Basic|Sonoff RF|Sonoff SV|Sonoff TH|Sonoff Dual|Sonoff Pow|Sonoff 4CH|Sonoff S2X|Slampher|Sonoff Touch|"
  "Sonoff LED|1 Channel|4 Channel|Motor C/AC|ElectroDragon|EXS Relay(s)|WiOn|Generic|Sonoff Dev|H801|"
  "Sonoff SC|Sonoff BN-SZ|Sonoff 4CH Pro|Huafan SS|Sonoff Bridge|Sonoff B1|AiLight|Sonoff T1 1CH|Sonoff T1 2CH|Sonoff T1 3CH|"
  "Supla Espablo|Witty Cloud|Yunshan Relay|MagicHome|Luani HVIO|KMC 70011|Arilux LC01|Arilux LC11|Sonoff Dual R2|Arilux LC06|"
  "Sonoff S31|Zengge WF017|Sonoff Pow R2|Sonoff iFan02|BlitzWolf SHP|Shelly 1|Shelly 2|Xiaomi Philips|Neo Coolcam|ESP Switch|"
  "OBI Socket|Teckin|AplicWDP303075|Tuya MCU|Gosund SP1 v23|ARMTR Dimmer|SK03 Outdoor|PS-16-DZ|Teckin US|Manzoku strip|"
  "OBI Socket 2|YTF IR Bridge|Digoo DG-SP202|KA10|Luminea ZX2820|Mi Desk Lamp|SP10|WAGA CHCZ02MB|SYF05|Sonoff L1|"
  "Sonoff iFan03|EXS Dimmer|PWM Dimmer|Sonoff D1"
  ;

const uint8_t kModuleNiceList[] PROGMEM = {
  SONOFF_BASIC,        // Sonoff Relay Devices
  SONOFF_RF,
  SONOFF_TH,
  SONOFF_DUAL,
  SONOFF_DUAL_R2,
  SONOFF_POW,
  SONOFF_POW_R2,
  SONOFF_4CH,
  SONOFF_4CHPRO,
  SONOFF_S31,          // Sonoff Socket Relay Devices with Energy Monitoring
  SONOFF_S2X,          // Sonoff Socket Relay Devices
  SONOFF_TOUCH,        // Sonoff Switch Devices
  SONOFF_T11,
  SONOFF_T12,
  SONOFF_T13,
#ifdef USE_SONOFF_D1
  SONOFF_D1,           // Sonoff D1
#endif
  SONOFF_LED,          // Sonoff Light Devices
  SONOFF_BN,
#ifdef USE_SONOFF_L1
  SONOFF_L1,
#endif
  SONOFF_B1,           // Sonoff Light Bulbs
  SLAMPHER,
#ifdef USE_SONOFF_SC
  SONOFF_SC,           // Sonoff Environmemtal Sensor
#endif
#ifdef USE_SONOFF_IFAN
  SONOFF_IFAN02,       // Sonoff Fan
  SONOFF_IFAN03,
#endif
#ifdef USE_SONOFF_RF
  SONOFF_BRIDGE,       // Sonoff Bridge
#endif
  SONOFF_SV,           // Sonoff Development Devices
  SONOFF_DEV,
  CH1,                 // Relay Devices
  CH4,
  MOTOR,
  ELECTRODRAGON,
  EXS_RELAY,
  SUPLA1,
  LUANIHVIO,
  YUNSHAN,
  WION,
  SHELLY1,
  SHELLY2,
  BLITZWOLF_BWSHP,     // Socket Relay Devices with Energy Monitoring
  TECKIN,
  TECKIN_US,
  APLIC_WDP303075,
  GOSUND,
  ZX2820,
  SK03_TUYA,
  DIGOO,
  KA10,
  SP10,
  WAGA,
  NEO_COOLCAM,         // Socket Relay Devices
  OBI,
  OBI2,
  MANZOKU_EU_4,
  ESP_SWITCH,          // Switch Devices
#ifdef USE_TUYA_MCU
  TUYA_DIMMER,         // Dimmer Devices
#endif
#ifdef USE_ARMTRONIX_DIMMERS
  ARMTRONIX_DIMMERS,
#endif
#ifdef USE_PS_16_DZ
  PS_16_DZ,
#endif
#ifdef USE_EXS_DIMMER
  EXS_DIMMER,
#endif
#ifdef USE_PWM_DIMMER
  PWM_DIMMER,
#endif
  H801,                // Light Devices
  MAGICHOME,
  ARILUX_LC01,
  ARILUX_LC06,
  ARILUX_LC11,
  ZENGGE_ZF_WF017,
  HUAFAN_SS,
#ifdef ROTARY_V1
  MI_DESK_LAMP,
#endif
  KMC_70011,
  AILIGHT,             // Light Bulbs
  PHILIPS,
  SYF05,
  YTF_IR_BRIDGE,
  WITTY,               // Development Devices
  WEMOS
};

// Default module settings
const mytmplt kModules[MAXMODULE] PROGMEM = {
  {                   // SONOFF_BASIC - Sonoff Basic (ESP8266)
    GPIO_KEY1,        // GPIO00 Button
    GPIO_USER,        // GPIO01 Serial RXD and Optional sensor
    GPIO_USER,        // GPIO02 Only available on newer Sonoff Basic R2 V1
    GPIO_USER,        // GPIO03 Serial TXD and Optional sensor
    GPIO_USER,        // GPIO04 Optional sensor
    0,                // GPIO05
                      // GPIO06 (SD_CLK   Flash)
                      // GPIO07 (SD_DATA0 Flash QIO/DIO/DOUT)
                      // GPIO08 (SD_DATA1 Flash QIO/DIO/DOUT)
    0,                // GPIO09 (SD_DATA2 Flash QIO or ESP8285)
    0,                // GPIO10 (SD_DATA3 Flash QIO or ESP8285)
                      // GPIO11 (SD_CMD   Flash)
    GPIO_REL1,        // GPIO12 Red Led and Relay (0 = Off, 1 = On)
    GPIO_LED1_INV,    // GPIO13 Green Led (0 = On, 1 = Off) - Link and Power status
    GPIO_USER,        // GPIO14 Optional sensor
    0,                // GPIO15
    0,                // GPIO16
    0                 // ADC0 Analog input
  },
  {                   // SONOFF_RF - Sonoff RF (ESP8266)
    GPIO_KEY1,        // GPIO00 Button
    GPIO_USER,        // GPIO01 Serial RXD and Optional sensor
    GPIO_USER,        // GPIO02 Optional sensor
    GPIO_USER,        // GPIO03 Serial TXD and Optional sensor
    GPIO_USER,        // GPIO04 Optional sensor
    0,
                      // GPIO06 (SD_CLK   Flash)
                      // GPIO07 (SD_DATA0 Flash QIO/DIO/DOUT)
                      // GPIO08 (SD_DATA1 Flash QIO/DIO/DOUT)
    0,                // GPIO09 (SD_DATA2 Flash QIO or ESP8285)
    0,                // GPIO10 (SD_DATA3 Flash QIO or ESP8285)
                      // GPIO11 (SD_CMD   Flash)
    GPIO_REL1,        // GPIO12 Red Led and Relay (0 = Off, 1 = On)
    GPIO_LED1_INV,    // GPIO13 Green Led (0 = On, 1 = Off) - Link and Power status
    GPIO_USER,        // GPIO14 Optional sensor
    0, 0, 0
  },
  {                   // SONOFF_SV - Sonoff SV (ESP8266)
    GPIO_KEY1,        // GPIO00 Button
    GPIO_USER,        // GPIO01 Serial RXD and Optional sensor
    0,
    GPIO_USER,        // GPIO03 Serial TXD and Optional sensor
    GPIO_USER,        // GPIO04 Optional sensor
    GPIO_USER,        // GPIO05 Optional sensor
                      // GPIO06 (SD_CLK   Flash)
                      // GPIO07 (SD_DATA0 Flash QIO/DIO/DOUT)
                      // GPIO08 (SD_DATA1 Flash QIO/DIO/DOUT)
    0,                // GPIO09 (SD_DATA2 Flash QIO or ESP8285)
    0,                // GPIO10 (SD_DATA3 Flash QIO or ESP8285)
                      // GPIO11 (SD_CMD   Flash)
    GPIO_REL1,        // GPIO12 Red Led and Relay (0 = Off, 1 = On)
    GPIO_LED1_INV,    // GPIO13 Green Led (0 = On, 1 = Off) - Link and Power status
    GPIO_USER,        // GPIO14 Optional sensor
    0, 0,
    ADC0_USER         // ADC0 Analog input
  },
  {                   // SONOFF_TH - Sonoff TH10/16 (ESP8266)
    GPIO_KEY1,        // GPIO00 Button
    GPIO_USER,        // GPIO01 Serial RXD and Optional sensor
    0,
    GPIO_USER,        // GPIO03 Serial TXD and Optional sensor
    GPIO_USER,        // GPIO04 Optional sensor
    0,
                      // GPIO06 (SD_CLK   Flash)
                      // GPIO07 (SD_DATA0 Flash QIO/DIO/DOUT)
                      // GPIO08 (SD_DATA1 Flash QIO/DIO/DOUT)
    0,                // GPIO09 (SD_DATA2 Flash QIO or ESP8285)
    0,                // GPIO10 (SD_DATA3 Flash QIO or ESP8285)
                      // GPIO11 (SD_CMD   Flash)
    GPIO_REL1,        // GPIO12 Red Led and Relay (0 = Off, 1 = On)
    GPIO_LED1_INV,    // GPIO13 Green Led (0 = On, 1 = Off) - Link and Power status
    GPIO_USER,        // GPIO14 Optional sensor
    0, 0, 0
  },
  {                   // SONOFF_DUAL - Sonoff Dual (ESP8266)
    0,
    GPIO_TXD,         // GPIO01 Relay control
    0,
    GPIO_RXD,         // GPIO03 Relay control
    GPIO_USER,        // GPIO04 Optional sensor
    0,
                      // GPIO06 (SD_CLK   Flash)
                      // GPIO07 (SD_DATA0 Flash QIO/DIO/DOUT)
                      // GPIO08 (SD_DATA1 Flash QIO/DIO/DOUT)
    0,                // GPIO09 (SD_DATA2 Flash QIO or ESP8285)
    0,                // GPIO10 (SD_DATA3 Flash QIO or ESP8285)
                      // GPIO11 (SD_CMD   Flash)
    0,
    GPIO_LED1_INV,    // GPIO13 Blue Led (0 = On, 1 = Off) - Link and Power status
    GPIO_USER,        // GPIO14 Optional sensor
    0, 0, 0
  },
  {                   // SONOFF_POW - Sonoff Pow (ESP8266 - HLW8012)
    GPIO_KEY1,        // GPIO00 Button
    0, 0, 0, 0,
    GPIO_NRG_SEL,     // GPIO05 HLW8012 Sel output (1 = Voltage)
                      // GPIO06 (SD_CLK   Flash)
                      // GPIO07 (SD_DATA0 Flash QIO/DIO/DOUT)
                      // GPIO08 (SD_DATA1 Flash QIO/DIO/DOUT)
    0,                // GPIO09 (SD_DATA2 Flash QIO or ESP8285)
    0,                // GPIO10 (SD_DATA3 Flash QIO or ESP8285)
                      // GPIO11 (SD_CMD   Flash)
    GPIO_REL1,        // GPIO12 Red Led and Relay (0 = Off, 1 = On)
    GPIO_NRG_CF1,     // GPIO13 HLW8012 CF1 voltage / current
    GPIO_HLW_CF,      // GPIO14 HLW8012 CF power
    GPIO_LED1,        // GPIO15 Blue Led (0 = On, 1 = Off) - Link and Power status
    0, 0
  },
  {                   // SONOFF_4CH - Sonoff 4CH (ESP8285)
    GPIO_KEY1,        // GPIO00 Button 1
    GPIO_USER,        // GPIO01 Serial RXD and Optional sensor
    GPIO_USER,        // GPIO02 Optional sensor
    GPIO_USER,        // GPIO03 Serial TXD and Optional sensor
    GPIO_REL3,        // GPIO04 Sonoff 4CH Red Led and Relay 3 (0 = Off, 1 = On)
    GPIO_REL2,        // GPIO05 Sonoff 4CH Red Led and Relay 2 (0 = Off, 1 = On)
                      // GPIO06 (SD_CLK   Flash)
                      // GPIO07 (SD_DATA0 Flash QIO/DIO/DOUT)
                      // GPIO08 (SD_DATA1 Flash QIO/DIO/DOUT)
    GPIO_KEY2,        // GPIO09 Button 2
    GPIO_KEY3,        // GPIO10 Button 3
                      // GPIO11 (SD_CMD   Flash)
    GPIO_REL1,        // GPIO12 Red Led and Relay 1 (0 = Off, 1 = On) - Link and Power status
    GPIO_LED1_INV,    // GPIO13 Blue Led (0 = On, 1 = Off)
    GPIO_KEY4,        // GPIO14 Button 4
    GPIO_REL4,        // GPIO15 Red Led and Relay 4 (0 = Off, 1 = On)
    0, 0
  },
  {                   // SONOFF_S2X - Sonoff S20, S22 and S26 Smart Socket (ESP8266)
    GPIO_KEY1,        // GPIO00 Button
    GPIO_USER,        // GPIO01 Serial RXD and Optional sensor
    GPIO_USER,        // GPIO02 Optional sensor
    GPIO_USER,        // GPIO03 Serial TXD and Optional sensor
    0, 0,
                      // GPIO06 (SD_CLK   Flash)
                      // GPIO07 (SD_DATA0 Flash QIO/DIO/DOUT)
                      // GPIO08 (SD_DATA1 Flash QIO/DIO/DOUT)
    0,                // GPIO09 (SD_DATA2 Flash QIO or ESP8285)
    0,                // GPIO10 (SD_DATA3 Flash QIO or ESP8285)
                      // GPIO11 (SD_CMD   Flash)
    GPIO_REL1,        // GPIO12 Red Led and Relay (0 = Off, 1 = On) - Link and Power status
    GPIO_LED1_INV,    // GPIO13 Green/Blue Led (0 = On, 1 = Off)
    0, 0, 0, 0
  },
  {                   // SLAMPHER - Slampher (ESP8266)
    GPIO_KEY1,        // GPIO00 Button
    GPIO_USER,        // GPIO01 Serial RXD and Optional sensor
    0,
    GPIO_USER,        // GPIO03 Serial TXD and Optional sensor
    0, 0,
                      // GPIO06 (SD_CLK   Flash)
                      // GPIO07 (SD_DATA0 Flash QIO/DIO/DOUT)
                      // GPIO08 (SD_DATA1 Flash QIO/DIO/DOUT)
    0,                // GPIO09 (SD_DATA2 Flash QIO or ESP8285)
    0,                // GPIO10 (SD_DATA3 Flash QIO or ESP8285)
                      // GPIO11 (SD_CMD   Flash)
    GPIO_REL1,        // GPIO12 Red Led and Relay (0 = Off, 1 = On)
    GPIO_LED1_INV,    // GPIO13 Blue Led (0 = On, 1 = Off) - Link and Power status
    0, 0, 0, 0
  },
  {                   // SONOFF_TOUCH - Sonoff Touch (ESP8285)
    GPIO_KEY1,        // GPIO00 Button
    GPIO_USER,        // GPIO01 Serial RXD and Optional sensor
    0,
    GPIO_USER,        // GPIO03 Serial TXD and Optional sensor
    0, 0,
                      // GPIO06 (SD_CLK   Flash)
                      // GPIO07 (SD_DATA0 Flash QIO/DIO/DOUT)
                      // GPIO08 (SD_DATA1 Flash QIO/DIO/DOUT)
    0,                // GPIO09
    0,                // GPIO10
                      // GPIO11 (SD_CMD   Flash)
    GPIO_REL1,        // GPIO12 Red Led and Relay (0 = Off, 1 = On) - Link and Power status
    GPIO_LED1_INV,    // GPIO13 Blue Led (0 = On, 1 = Off)
    0, 0, 0, 0
  },
  {                   // SONOFF_LED - Sonoff LED (ESP8266)
    GPIO_KEY1,        // GPIO00 Button
    0, 0, 0,
    GPIO_USER,        // GPIO04 Optional sensor (PWM3 Green)
    GPIO_USER,        // GPIO05 Optional sensor (PWM2 Red)
                      // GPIO06 (SD_CLK   Flash)
                      // GPIO07 (SD_DATA0 Flash QIO/DIO/DOUT)
                      // GPIO08 (SD_DATA1 Flash QIO/DIO/DOUT)
    0,                // GPIO09 (SD_DATA2 Flash QIO or ESP8285)
    0,                // GPIO10 (SD_DATA3 Flash QIO or ESP8285)
                      // GPIO11 (SD_CMD   Flash)
    GPIO_PWM1,        // GPIO12 Cold light (PWM0 Cold)
    GPIO_LED1_INV,    // GPIO13 Blue Led (0 = On, 1 = Off) - Link and Power status
    GPIO_PWM2,        // GPIO14 Warm light (PWM1 Warm)
    GPIO_USER,        // GPIO15 Optional sensor (PWM4 Blue)
    0, 0
  },
  {                   // CH1 - 1 Channel Inching/Latching Relay using (PSA-B01 - ESP8266 and PSF-B01 - ESP8285)
    GPIO_KEY1,        // GPIO00 Button
    0, 0, 0, 0, 0,
                      // GPIO06 (SD_CLK   Flash)
                      // GPIO07 (SD_DATA0 Flash QIO/DIO/DOUT)
                      // GPIO08 (SD_DATA1 Flash QIO/DIO/DOUT)
    0,                // GPIO09 (SD_DATA2 Flash QIO or ESP8285)
    0,                // GPIO10 (SD_DATA3 Flash QIO or ESP8285)
                      // GPIO11 (SD_CMD   Flash)
    GPIO_REL1,        // GPIO12 Red Led and Relay (0 = Off, 1 = On)
    GPIO_LED1_INV,    // GPIO13 Green Led (0 = On, 1 = Off) - Link and Power status
    0, 0, 0, 0
  },
  {                   // CH4 - 4 Channel Inching/Latching Relays (ESP8266)
    0,
    GPIO_TXD,         // GPIO01 Relay control
    0,
    GPIO_RXD,         // GPIO03 Relay control
    0, 0,
                      // GPIO06 (SD_CLK   Flash)
                      // GPIO07 (SD_DATA0 Flash QIO/DIO/DOUT)
                      // GPIO08 (SD_DATA1 Flash QIO/DIO/DOUT)
    0,                // GPIO09 (SD_DATA2 Flash QIO or ESP8285)
    0,                // GPIO10 (SD_DATA3 Flash QIO or ESP8285)
                      // GPIO11 (SD_CMD   Flash)
    0,
    GPIO_LED1_INV,    // GPIO13 Blue Led (0 = On, 1 = Off) - Link and Power status
    0, 0, 0, 0
  },
  {                   // MOTOR - Motor Clockwise / Anti clockwise (PSA-B01 - ESP8266)
    GPIO_KEY1,        // GPIO00 Button
    0, 0, 0, 0, 0,
                      // GPIO06 (SD_CLK   Flash)
                      // GPIO07 (SD_DATA0 Flash QIO/DIO/DOUT)
                      // GPIO08 (SD_DATA1 Flash QIO/DIO/DOUT)
    0,                // GPIO09 (SD_DATA2 Flash QIO or ESP8285)
    0,                // GPIO10 (SD_DATA3 Flash QIO or ESP8285)
                      // GPIO11 (SD_CMD   Flash)
    GPIO_REL1,        // GPIO12 Red Led and Relay (0 = Off, 1 = On)
    GPIO_LED1_INV,    // GPIO13 Green Led (0 = On, 1 = Off) - Link and Power status
    0, 0, 0, 0
  },
  {                   // ELECTRODRAGON - ElectroDragon IoT Relay Board (ESP8266)
    GPIO_KEY2,        // GPIO00 Button 2
    GPIO_USER,        // GPIO01 Serial RXD and Optional sensor
    GPIO_KEY1,        // GPIO02 Button 1
    GPIO_USER,        // GPIO03 Serial TXD and Optional sensor
    GPIO_USER,        // GPIO04 Optional sensor
    GPIO_USER,        // GPIO05 Optional sensor
                      // GPIO06 (SD_CLK   Flash)
                      // GPIO07 (SD_DATA0 Flash QIO/DIO/DOUT)
                      // GPIO08 (SD_DATA1 Flash QIO/DIO/DOUT)
    0,                // GPIO09 (SD_DATA2 Flash QIO or ESP8285)
    0,                // GPIO10 (SD_DATA3 Flash QIO or ESP8285)
                      // GPIO11 (SD_CMD   Flash)
    GPIO_REL2,        // GPIO12 Red Led and Relay 2 (0 = Off, 1 = On)
    GPIO_REL1,        // GPIO13 Red Led and Relay 1 (0 = Off, 1 = On)
    GPIO_USER,        // GPIO14 Optional sensor
    GPIO_USER,        // GPIO15 Optional sensor
    GPIO_LED1,        // GPIO16 Green/Blue Led (1 = On, 0 = Off) - Link and Power status
    ADC0_USER         // ADC0   A0 Analog input
  },
  {                   // EXS_RELAY - ES-Store Latching relay(s) (ESP8266)
                      // https://ex-store.de/ESP8266-WiFi-Relay-V31
                      //   V3.1 Module Pin 1 VCC 3V3, Module Pin 6 GND
                      // https://ex-store.de/2-Kanal-WiFi-WLan-Relay-V5-Blackline-fuer-Unterputzmontage
    GPIO_USER,        // GPIO00 V3.1 Module Pin 8 - V5.0 Module Pin 4
    GPIO_USER,        // GPIO01 UART0_TXD V3.1 Module Pin 2 - V5.0 Module Pin 3
    GPIO_USER,        // GPIO02 V3.1 Module Pin 7
    GPIO_USER,        // GPIO03 UART0_RXD V3.1 Module Pin 3
    GPIO_USER,        // GPIO04 V3.1 Module Pin 10 - V5.0 Module Pin 2
    GPIO_USER,        // GPIO05 V3.1 Module Pin 9 - V5.0 Module Pin 1
                      // GPIO06 (SD_CLK   Flash)
                      // GPIO07 (SD_DATA0 Flash QIO/DIO/DOUT)
                      // GPIO08 (SD_DATA1 Flash QIO/DIO/DOUT)
    0,                // GPIO09 (SD_DATA2 Flash QIO or ESP8285)
    0,                // GPIO10 (SD_DATA3 Flash QIO or ESP8285)
                      // GPIO11 (SD_CMD   Flash)
    GPIO_REL1,        // GPIO12 Relay1 ( 1 = Off)
    GPIO_REL2,        // GPIO13 Relay1 ( 1 = On)
    GPIO_USER,        // GPIO14 V3.1 Module Pin 5 - V5.0 GPIO_REL3_INV Relay2 ( 1 = Off)
    GPIO_LED1,        // GPIO15 V5.0 LED1 - Link and Power status
    GPIO_USER,        // GPIO16 V3.1 Module Pin 4 - V5.0 GPIO_REL4_INV Relay2 ( 1 = On)
    0
  },
  {                   // WION - Indoor Tap (ESP8266)
                      // https://www.amazon.com/gp/product/B00ZYLUBJU/ref=s9_acsd_al_bw_c_x_3_w
    GPIO_USER,        // GPIO00 Optional sensor (pm clock)
    0,
    GPIO_LED1,        // GPIO02 Green Led (1 = On, 0 = Off) - Link and Power status
    0, 0, 0,
                      // GPIO06 (SD_CLK   Flash)
                      // GPIO07 (SD_DATA0 Flash QIO/DIO/DOUT)
                      // GPIO08 (SD_DATA1 Flash QIO/DIO/DOUT)
    0,                // GPIO09 (SD_DATA2 Flash QIO or ESP8285)
    0,                // GPIO10 (SD_DATA3 Flash QIO or ESP8285)
                      // GPIO11 (SD_CMD   Flash)
    GPIO_USER,        // GPIO12 Optional sensor (pm data)
    GPIO_KEY1,        // GPIO13 Button
    0,
    GPIO_REL1,        // GPIO15 Relay (0 = Off, 1 = On)
    0, 0
  },
  {                   // WEMOS - Any ESP8266/ESP8285 device like WeMos and NodeMCU hardware (ESP8266)
    GPIO_USER,        // GPIO00 D3 Wemos Button Shield
    GPIO_USER,        // GPIO01 TX Serial RXD
    GPIO_USER,        // GPIO02 D4 Wemos DHT Shield
    GPIO_USER,        // GPIO03 RX Serial TXD and Optional sensor
    GPIO_USER,        // GPIO04 D2 Wemos I2C SDA
    GPIO_USER,        // GPIO05 D1 Wemos I2C SCL / Wemos Relay Shield (0 = Off, 1 = On) / Wemos WS2812B RGB led Shield
                      // GPIO06 (SD_CLK   Flash)
                      // GPIO07 (SD_DATA0 Flash QIO/DIO/DOUT)
                      // GPIO08 (SD_DATA1 Flash QIO/DIO/DOUT)
    GPIO_USER,        // GPIO09 (SD_DATA2 Flash QIO or ESP8285)
    GPIO_USER,        // GPIO10 (SD_DATA3 Flash QIO or ESP8285)
                      // GPIO11 (SD_CMD   Flash)
    GPIO_USER,        // GPIO12 D6
    GPIO_USER,        // GPIO13 D7
    GPIO_USER,        // GPIO14 D5
    GPIO_USER,        // GPIO15 D8
    GPIO_USER,        // GPIO16 D0 Wemos Wake
    ADC0_USER         // ADC0 A0 Analog input
  },
  {                   // SONOFF_DEV - Sonoff Dev (ESP8266)
    GPIO_KEY1,        // GPIO00 E-FW Button
    GPIO_USER,        // GPIO01 TX Serial RXD and Optional sensor
    0,                // GPIO02
    GPIO_USER,        // GPIO03 RX Serial TXD and Optional sensor
    GPIO_USER,        // GPIO04 Optional sensor
    GPIO_USER,        // GPIO05 Optional sensor
                      // GPIO06 (SD_CLK   Flash)
                      // GPIO07 (SD_DATA0 Flash QIO/DIO/DOUT)
                      // GPIO08 (SD_DATA1 Flash QIO/DIO/DOUT)
    0,                // GPIO09 (SD_DATA2 Flash QIO or ESP8285)
    0,                // GPIO10 (SD_DATA3 Flash QIO or ESP8285)
                      // GPIO11 (SD_CMD   Flash)
    GPIO_USER,        // GPIO12
    GPIO_USER,        // GPIO13 BLUE LED
    GPIO_USER,        // GPIO14 Optional sensor
    0,                // GPIO15
    0,                // GPIO16
    ADC0_USER         // ADC0 A0 Analog input
  },
  {                   // H801 - Lixada H801 Wifi (ESP8266)
    GPIO_USER,        // GPIO00 E-FW Button
    GPIO_LED1,        // GPIO01 Green LED - Link and Power status
    GPIO_USER,        // GPIO02 TX and Optional sensor - Pin next to TX on the PCB
    GPIO_USER,        // GPIO03 RX and Optional sensor - Pin next to GND on the PCB
    GPIO_PWM5,        // GPIO04 W2 - PWM5
    GPIO_LED2_INV,    // GPIO05 Red LED
                      // GPIO06 (SD_CLK   Flash)
                      // GPIO07 (SD_DATA0 Flash QIO/DIO/DOUT)
                      // GPIO08 (SD_DATA1 Flash QIO/DIO/DOUT)
    0,                // GPIO09 (SD_DATA2 Flash QIO or ESP8285)
    0,                // GPIO10 (SD_DATA3 Flash QIO or ESP8285)
                      // GPIO11 (SD_CMD   Flash)
    GPIO_PWM3,        // GPIO12 Blue
    GPIO_PWM2,        // GPIO13 Green
    GPIO_PWM4,        // GPIO14 W1 - PWM4
    GPIO_PWM1,        // GPIO15 Red
    0, 0
  },
  {                   // SONOFF_SC - onoff SC (ESP8266)
    GPIO_KEY1,        // GPIO00 Button
    GPIO_TXD,         // GPIO01 RXD to ATMEGA328P
    GPIO_USER,        // GPIO02 Optional sensor
    GPIO_RXD,         // GPIO03 TXD to ATMEGA328P
    0, 0,
                      // GPIO06 (SD_CLK   Flash)
                      // GPIO07 (SD_DATA0 Flash QIO/DIO/DOUT)
                      // GPIO08 (SD_DATA1 Flash QIO/DIO/DOUT)
    0,                // GPIO09 (SD_DATA2 Flash QIO or ESP8285)
    0,                // GPIO10 (SD_DATA3 Flash QIO or ESP8285)
                      // GPIO11 (SD_CMD   Flash)
    0,
    GPIO_LED1_INV,    // GPIO13 Green Led (0 = On, 1 = Off) - Link and Power status
    0, 0, 0, 0
  },
  {                   // SONOFF_BN - Sonoff BN-SZ01 Ceiling led (ESP8285)
    0, 0, 0, 0, 0, 0,
                      // GPIO06 (SD_CLK   Flash)
                      // GPIO07 (SD_DATA0 Flash QIO/DIO/DOUT)
                      // GPIO08 (SD_DATA1 Flash QIO/DIO/DOUT)
    0,                // GPIO09
    0,                // GPIO10
                      // GPIO11 (SD_CMD   Flash)
    GPIO_PWM1,        // GPIO12 Light
    GPIO_LED1_INV,    // GPIO13 Red Led (0 = On, 1 = Off) - Link and Power status
    0, 0, 0, 0
  },
  {                   // SONOFF_4CHPRO - Sonoff 4CH Pro (ESP8285)
    GPIO_KEY1,        // GPIO00 Button 1
    GPIO_USER,        // GPIO01 Serial RXD and Optional sensor
    GPIO_USER,        // GPIO02 Optional sensor
    GPIO_USER,        // GPIO03 Serial TXD and Optional sensor
    GPIO_REL3,        // GPIO04 Sonoff 4CH Red Led and Relay 3 (0 = Off, 1 = On)
    GPIO_REL2,        // GPIO05 Sonoff 4CH Red Led and Relay 2 (0 = Off, 1 = On)
                      // GPIO06 (SD_CLK   Flash)
                      // GPIO07 (SD_DATA0 Flash QIO/DIO/DOUT)
                      // GPIO08 (SD_DATA1 Flash QIO/DIO/DOUT)
    GPIO_KEY2,        // GPIO09 Button 2
    GPIO_KEY3,        // GPIO10 Button 3
                      // GPIO11 (SD_CMD   Flash)
    GPIO_REL1,        // GPIO12 Red Led and Relay 1 (0 = Off, 1 = On)
    GPIO_LED1_INV,    // GPIO13 Blue Led (0 = On, 1 = Off) - Link and Power status
    GPIO_KEY4,        // GPIO14 Button 4
    GPIO_REL4,        // GPIO15 Red Led and Relay 4 (0 = Off, 1 = On)
    0, 0
  },
  {                   // HUAFAN_SS - Hua Fan Smart Socket (ESP8266) - like Sonoff Pow
    GPIO_LEDLNK_INV,  // GPIO00 Blue Led (0 = On, 1 = Off) - Link status
    0, 0,
    GPIO_LED1_INV,    // GPIO03 Red Led (0 = On, 1 = Off) - Power status
    GPIO_KEY1,        // GPIO04 Button
    GPIO_REL1_INV,    // GPIO05 Relay (0 = On, 1 = Off)
                      // GPIO06 (SD_CLK   Flash)
                      // GPIO07 (SD_DATA0 Flash QIO/DIO/DOUT)
                      // GPIO08 (SD_DATA1 Flash QIO/DIO/DOUT)
    0,                // GPIO09 (SD_DATA2 Flash QIO or ESP8285)
    0,                // GPIO10 (SD_DATA3 Flash QIO or ESP8285)
                      // GPIO11 (SD_CMD   Flash)
    GPIO_NRG_CF1,     // GPIO12 HLW8012 CF1 voltage / current
    GPIO_NRG_SEL,     // GPIO13 HLW8012 Sel output (1 = Voltage)
    GPIO_HLW_CF,      // GPIO14 HLW8012 CF power
    0, 0, 0
  },
  {                   // SONOFF_BRIDGE - Sonoff RF Bridge 433 (ESP8285)
    GPIO_KEY1,        // GPIO00 Button
    GPIO_TXD,         // GPIO01 RF bridge control
    GPIO_USER,        // GPIO02 Optional sensor
    GPIO_RXD,         // GPIO03 RF bridge control
    GPIO_USER,        // GPIO04 Optional sensor
    GPIO_USER,        // GPIO05 Optional sensor
                      // GPIO06 (SD_CLK   Flash)
                      // GPIO07 (SD_DATA0 Flash QIO/DIO/DOUT)
                      // GPIO08 (SD_DATA1 Flash QIO/DIO/DOUT)
    0,                // GPIO09
    0,                // GPIO10
                      // GPIO11 (SD_CMD   Flash)
    GPIO_USER,        // GPIO12 Optional sensor
    GPIO_LED1_INV,    // GPIO13 Blue Led (0 = On, 1 = Off) - Link and Power status
    GPIO_USER,        // GPIO14 Optional sensor
    0, 0, 0
  },
  {                   // SONOFF_B1 - Sonoff B1 (ESP8285 - my9231)
    GPIO_KEY1,        // GPIO00 Pad
    GPIO_USER,        // GPIO01 Serial RXD and Optional sensor pad
    GPIO_USER,        // GPIO02 Optional sensor SDA pad
    GPIO_USER,        // GPIO03 Serial TXD and Optional sensor pad
    0, 0,
                      // GPIO06 (SD_CLK   Flash)
                      // GPIO07 (SD_DATA0 Flash QIO/DIO/DOUT)
                      // GPIO08 (SD_DATA1 Flash QIO/DIO/DOUT)
    0,                // GPIO09
    0,                // GPIO10
                      // GPIO11 (SD_CMD   Flash)
    GPIO_DI,          // GPIO12 my9231 DI
    0,
    GPIO_DCKI,        // GPIO14 my9231 DCKI
    0, 0, 0
  },
  {                   // AILIGHT - Ai-Thinker RGBW led (ESP8266 - my9291)
    GPIO_KEY1,        // GPIO00 Pad
    GPIO_USER,        // GPIO01 Serial RXD and Optional sensor pad
    GPIO_USER,        // GPIO02 Optional sensor SDA pad
    GPIO_USER,        // GPIO03 Serial TXD and Optional sensor pad
    0, 0,
                      // GPIO06 (SD_CLK   Flash)
                      // GPIO07 (SD_DATA0 Flash QIO/DIO/DOUT)
                      // GPIO08 (SD_DATA1 Flash QIO/DIO/DOUT)
    0,                // GPIO09 (SD_DATA2 Flash QIO or ESP8285)
    0,                // GPIO10 (SD_DATA3 Flash QIO or ESP8285)
                      // GPIO11 (SD_CMD   Flash)
    0,
    GPIO_DI,          // GPIO13 my9291 DI
    0,
    GPIO_DCKI,        // GPIO15 my9291 DCKI
    0, 0
  },
  {                   // SONOFF_T11 - Sonoff T1 1CH (ESP8285)
    GPIO_KEY1,        // GPIO00 Button 1
    GPIO_USER,        // GPIO01 Serial RXD and Optional sensor
    GPIO_USER,        // GPIO02 Optional Sensor (J3 Pin 5)
    GPIO_USER,        // GPIO03 Serial TXD and Optional sensor
    0, 0,
                      // GPIO06 (SD_CLK   Flash)
                      // GPIO07 (SD_DATA0 Flash QIO/DIO/DOUT)
                      // GPIO08 (SD_DATA1 Flash QIO/DIO/DOUT)
    0,                // GPIO09
    0,                // GPIO10
                      // GPIO11 (SD_CMD   Flash)
    GPIO_REL1,        // GPIO12 Blue Led and Relay 1 (0 = Off, 1 = On)
    GPIO_LED1_INV,    // GPIO13 Blue Led (0 = On, 1 = Off) - Link and Power status
    0, 0, 0, 0
  },
  {                   // SONOFF_T12 - Sonoff T1 2CH (ESP8285)
    GPIO_KEY1,        // GPIO00 Button 1
    GPIO_USER,        // GPIO01 Serial RXD and Optional sensor
    GPIO_USER,        // GPIO02 Optional Sensor (J3 Pin 5)
    GPIO_USER,        // GPIO03 Serial TXD and Optional sensor
    0,
    GPIO_REL2,        // GPIO05 Blue Led and Relay 2 (0 = Off, 1 = On)
                      // GPIO06 (SD_CLK   Flash)
                      // GPIO07 (SD_DATA0 Flash QIO/DIO/DOUT)
                      // GPIO08 (SD_DATA1 Flash QIO/DIO/DOUT)
    GPIO_KEY2,        // GPIO09 Button 2
    0,                // GPIO10
                      // GPIO11 (SD_CMD   Flash)
    GPIO_REL1,        // GPIO12 Blue Led and Relay 1 (0 = Off, 1 = On)
    GPIO_LED1_INV,    // GPIO13 Blue Led (0 = On, 1 = Off) - Link and Power status
    0, 0, 0, 0
  },
  {                   // SONOFF_T13 - Sonoff T1 3CH (ESP8285)
    GPIO_KEY1,        // GPIO00 Button 1
    GPIO_USER,        // GPIO01 Serial RXD and Optional sensor
    GPIO_USER,        // GPIO02 Optional Sensor (J3 Pin 5)
    GPIO_USER,        // GPIO03 Serial TXD and Optional sensor
    GPIO_REL3,        // GPIO04 Blue Led and Relay 3 (0 = Off, 1 = On)
    GPIO_REL2,        // GPIO05 Blue Led and Relay 2 (0 = Off, 1 = On)
                      // GPIO06 (SD_CLK   Flash)
                      // GPIO07 (SD_DATA0 Flash QIO/DIO/DOUT)
                      // GPIO08 (SD_DATA1 Flash QIO/DIO/DOUT)
    GPIO_KEY2,        // GPIO09 Button 2
    GPIO_KEY3,        // GPIO10 Button 3
                      // GPIO11 (SD_CMD   Flash)
    GPIO_REL1,        // GPIO12 Blue Led and Relay 1 (0 = Off, 1 = On)
    GPIO_LED1_INV,    // GPIO13 Blue Led (0 = On, 1 = Off) - Link and Power status
    0, 0, 0, 0
  },
  {                   // SUPLA1 - Supla Espablo (ESP8266)
                      // http://www.wykop.pl/ramka/3325399/diy-supla-do-puszki-instalacyjnej-podtynkowej-supla-org/
    0,                // GPIO00 Flash jumper
    GPIO_USER,        // GPIO01 Serial RXD and Optional sensor
#ifdef USE_DS18x20
    GPIO_DSB,         // GPIO02 DS18B20 sensor
#else
    GPIO_USER,        // GPIO02 Optional sensor
#endif
    GPIO_USER,        // GPIO03 Serial TXD and Optional sensor
    GPIO_KEY1,        // GPIO04 Button 1
    GPIO_REL1,        // GPIO05 Relay 1 (0 = Off, 1 = On)
                      // GPIO06 (SD_CLK   Flash)
                      // GPIO07 (SD_DATA0 Flash QIO/DIO/DOUT)
                      // GPIO08 (SD_DATA1 Flash QIO/DIO/DOUT)
    0,                // GPIO09 (SD_DATA2 Flash QIO or ESP8285)
    0,                // GPIO10 (SD_DATA3 Flash QIO or ESP8285)
                      // GPIO11 (SD_CMD   Flash)
    GPIO_USER,        // GPIO12 Optional sensor
    GPIO_REL2,        // GPIO13 Relay 2 (0 = Off, 1 = On)
    GPIO_USER,        // GPIO14 Optional sensor
    0,
    GPIO_LED1,        // GPIO16 Led (1 = On, 0 = Off) - Link and Power status
    ADC0_USER         // ADC0 A0 Analog input
  },
  {                   // WITTY - Witty Cloud Dev Board (ESP8266)
                      // https://www.aliexpress.com/item/ESP8266-serial-WIFI-Witty-cloud-Development-Board-ESP-12F-module-MINI-nodemcu/32643464555.html
    GPIO_USER,        // GPIO00 D3 flash push button on interface board
    GPIO_USER,        // GPIO01 Serial RXD and Optional sensor
    GPIO_LED1_INV,    // GPIO02 D4 Blue Led (0 = On, 1 = Off) on ESP-12F - Link and Power status
    GPIO_USER,        // GPIO03 Serial TXD and Optional sensor
    GPIO_KEY1,        // GPIO04 D2 push button on ESP-12F board
    GPIO_USER,        // GPIO05 D1 optional sensor
                      // GPIO06 (SD_CLK   Flash)
                      // GPIO07 (SD_DATA0 Flash QIO/DIO/DOUT)
                      // GPIO08 (SD_DATA1 Flash QIO/DIO/DOUT)
    0,                // GPIO09 (SD_DATA2 Flash QIO or ESP8285)
    0,                // GPIO10 (SD_DATA3 Flash QIO or ESP8285)
                      // GPIO11 (SD_CMD   Flash)
    GPIO_PWM2,        // GPIO12 D6 RGB LED Green
    GPIO_PWM3,        // GPIO13 D7 RGB LED Blue
    GPIO_USER,        // GPIO14 D5 optional sensor
    GPIO_PWM1,        // GPIO15 D8 RGB LED Red
    GPIO_USER,        // GPIO16 D0 optional sensor
    ADC0_USER         // ADC0 A0 Light sensor / Requires USE_ADC_VCC in user_config.h to be disabled
  },
  {                   // YUNSHAN - Yunshan Wifi Relay (ESP8266)
                      // https://www.ebay.com/p/Esp8266-220v-10a-Network-Relay-WiFi-Module/1369583381
                      // Schematics and Info https://ucexperiment.wordpress.com/2016/12/18/yunshan-esp8266-250v-15a-acdc-network-wifi-relay-module/
    0,                // GPIO00 Flash jumper - Module Pin 8
    GPIO_USER,        // GPIO01 Serial RXD and Optional sensor - Module Pin 2
    GPIO_LED1_INV,    // GPIO02 Blue Led (0 = On, 1 = Off) on ESP-12F - Module Pin 7 - Link and Power status
    GPIO_USER,        // GPIO03 Serial TXD and Optional sensor - Module Pin 3
    GPIO_REL1,        // GPIO04 Red Led and Relay (0 = Off, 1 = On) - Module Pin 10
    GPIO_KEY1,        // GPIO05 Blue Led and OptoCoupler input - Module Pin 9
                      // GPIO06 (SD_CLK   Flash)
                      // GPIO07 (SD_DATA0 Flash QIO/DIO/DOUT)
                      // GPIO08 (SD_DATA1 Flash QIO/DIO/DOUT)
    0,                // GPIO09 (SD_DATA2 Flash QIO or ESP8285)
    0,                // GPIO10 (SD_DATA3 Flash QIO or ESP8285)
                      // GPIO11 (SD_CMD   Flash)
    0, 0, 0, 0, 0, 0
  },
  {                   // MAGICHOME - Magic Home (aka Flux-light) (ESP8266) and Arilux LC10 (ESP8285)
                      // https://www.aliexpress.com/item/Magic-Home-Mini-RGB-RGBW-Wifi-Controller-For-Led-Strip-Panel-light-Timing-Function-16million-colors/32686853650.html
    0,
    GPIO_USER,        // GPIO01 Serial RXD and Optional sensor
    GPIO_LED1_INV,    // GPIO02 Blue onboard LED - Link and Power status
    GPIO_USER,        // GPIO03 Serial TXD and Optional sensor
    GPIO_ARIRFRCV,    // GPIO04 IR or RF receiver (optional) (Arilux LC10)
    GPIO_PWM2,        // GPIO05 RGB LED Green
                      // GPIO06 (SD_CLK   Flash)
                      // GPIO07 (SD_DATA0 Flash QIO/DIO/DOUT)
                      // GPIO08 (SD_DATA1 Flash QIO/DIO/DOUT)
    0,                // GPIO09 (SD_DATA2 Flash QIO or ESP8285)
    0,                // GPIO10 (SD_DATA3 Flash QIO or ESP8285)
                      // GPIO11 (SD_CMD   Flash)
    GPIO_PWM3,        // GPIO12 RGB LED Blue
    GPIO_USER,        // GPIO13 RGBW LED White (optional - set to PWM4 for Cold White or Warm White as used on Arilux LC10)
    GPIO_PWM1,        // GPIO14 RGB LED Red
    GPIO_ARIRFSEL,    // GPIO15 RF receiver control (Arilux LC10)
    0, 0
  },
  {                   // LUANIHVIO - ESP8266_HVIO
                      // https://luani.de/projekte/esp8266-hvio/
    0,                // GPIO00 Flash jumper
    GPIO_USER,        // GPIO01 Serial RXD and Optional sensor
    GPIO_USER,        // GPIO02 Optional sensor / I2C SDA pad
    GPIO_USER,        // GPIO03 Serial TXD and Optional sensor
    GPIO_REL1,        // GPIO04 Relay 1 (0 = Off, 1 = On)
    GPIO_REL2,        // GPIO05 Relay 2 (0 = Off, 1 = On)
                      // GPIO06 (SD_CLK   Flash)
                      // GPIO07 (SD_DATA0 Flash QIO/DIO/DOUT)
                      // GPIO08 (SD_DATA1 Flash QIO/DIO/DOUT)
    0,                // GPIO09 (SD_DATA2 Flash QIO or ESP8285)
    0,                // GPIO10 (SD_DATA3 Flash QIO or ESP8285)
                      // GPIO11 (SD_CMD   Flash)
    GPIO_SWT1,        // GPIO12 External input 1 (0 = On, 1 = Off)
    GPIO_SWT2,        // GPIO13 External input 2 (0 = On, 1 = Off)
    GPIO_USER,        // GPIO14 Optional sensor / I2C SCL pad
    GPIO_LED1,        // GPIO15 Led (1 = On, 0 = Off) - Link and Power status
    0,
    ADC0_USER         // ADC0 A0 Analog input
  },
  {                   // KMC_70011 - KMC 70011
                      // https://www.amazon.com/KMC-Timing-Monitoring-Network-125V-240V/dp/B06XRX2GTQ
    GPIO_KEY1,        // GPIO00 Button
    0, 0, 0,
    GPIO_HLW_CF,      // GPIO04 HLW8012 CF power
    GPIO_NRG_CF1,     // GPIO05 HLW8012 CF1 voltage / current
                      // GPIO06 (SD_CLK   Flash)
                      // GPIO07 (SD_DATA0 Flash QIO/DIO/DOUT)
                      // GPIO08 (SD_DATA1 Flash QIO/DIO/DOUT)
    0,                // GPIO09 (SD_DATA2 Flash QIO or ESP8285)
    0,                // GPIO10 (SD_DATA3 Flash QIO or ESP8285)
                      // GPIO11 (SD_CMD   Flash)
    GPIO_NRG_SEL,     // GPIO12 HLW8012 SEL (1 = Voltage)
    GPIO_LED1_INV,    // GPIO13 Green Led - Link and Power status
    GPIO_REL1,        // GPIO14 Relay
    0, 0, 0
  },
  {                   // ARILUX_LC01 - Arilux AL-LC01 (ESP8285)
                      // https://www.banggood.com/nl/ARILUX-AL-LC01-Super-Mini-LED-WIFI-Smart-RGB-Controller-For-RGB-LED-Strip-Light-DC-9-12V-p-1058603.html
                      //  (PwmFrequency 1111Hz)
    GPIO_KEY1,        // GPIO00 Optional Button
    GPIO_USER,        // GPIO01 Serial RXD and Optional sensor
    GPIO_ARIRFSEL,    // GPIO02 RF receiver control
    GPIO_USER,        // GPIO03 Serial TXD and Optional sensor
    GPIO_ARIRFRCV,    // GPIO04 IR or RF receiver (optional)
    GPIO_PWM1,        // GPIO05 RGB LED Red
                      // GPIO06 (SD_CLK   Flash)
                      // GPIO07 (SD_DATA0 Flash QIO/DIO/DOUT)
                      // GPIO08 (SD_DATA1 Flash QIO/DIO/DOUT)
    0,                // GPIO09 (SD_DATA2 Flash QIO or ESP8285)
    0,                // GPIO10 (SD_DATA3 Flash QIO or ESP8285)
                      // GPIO11 (SD_CMD   Flash)
    GPIO_PWM2,        // GPIO12 RGB LED Green
    GPIO_PWM3,        // GPIO13 RGB LED Blue
    GPIO_USER,        // GPIO14 RGBW LED White (optional - set to PWM4 for Cold White or Warm White)
    0, 0, 0
  },
  {                   // ARILUX_LC11 - Arilux AL-LC11 (ESP8266)
                      // https://www.banggood.com/nl/ARILUX-AL-LC11-Super-Mini-LED-WIFI-APP-Controller-RF-Remote-Control-For-RGBWW-LED-Strip-DC9-28V-p-1085112.html
                      //  (PwmFrequency 540Hz)
    GPIO_KEY1,        // GPIO00 Optional Button
    GPIO_USER,        // GPIO01 Serial RXD and Optional sensor
    GPIO_ARIRFSEL,    // GPIO02 RF receiver control
    GPIO_USER,        // GPIO03 Serial TXD and Optional sensor
    GPIO_PWM2,        // GPIO04 RGB LED Green
    GPIO_PWM1,        // GPIO05 RGB LED Red
                      // GPIO06 (SD_CLK   Flash)
                      // GPIO07 (SD_DATA0 Flash QIO/DIO/DOUT)
                      // GPIO08 (SD_DATA1 Flash QIO/DIO/DOUT)
    0,                // GPIO09 (SD_DATA2 Flash QIO or ESP8285)
    0,                // GPIO10 (SD_DATA3 Flash QIO or ESP8285)
                      // GPIO11 (SD_CMD   Flash)
    GPIO_PWM5,        // GPIO12 RGBCW LED Warm
    GPIO_PWM4,        // GPIO13 RGBW LED Cold
    GPIO_PWM3,        // GPIO14 RGB LED Blue
    GPIO_ARIRFRCV,    // GPIO15 RF receiver input
    0, 0
  },
  {                   // SONOFF_DUAL_R2 - Sonoff Dual R2 (ESP8285)
    GPIO_USER,        // GPIO00 Button 0 on header (0 = On, 1 = Off)
    GPIO_USER,        // GPIO01 Serial RXD and Optional sensor
    0,
    GPIO_USER,        // GPIO03 Serial TXD and Optional sensor
    0,
    GPIO_REL2,        // GPIO05 Relay 2 (0 = Off, 1 = On)
                      // GPIO06 (SD_CLK   Flash)
                      // GPIO07 (SD_DATA0 Flash QIO/DIO/DOUT)
                      // GPIO08 (SD_DATA1 Flash QIO/DIO/DOUT)
    GPIO_USER,        // GPIO09 Button 1 on header (0 = On, 1 = Off)
    GPIO_KEY1,        // GPIO10 Button on casing
                      // GPIO11 (SD_CMD   Flash)
    GPIO_REL1,        // GPIO12 Relay 1 (0 = Off, 1 = On)
    GPIO_LED1_INV,    // GPIO13 Blue Led (0 = On, 1 = Off) - Link and Power status
    0, 0, 0, 0
  },
  {                   // ARILUX_LC06 - Arilux AL-LC06 (ESP8285)
                      // https://www.banggood.com/ARILUX-AL-LC06-LED-WIFI-Smartphone-Controller-Romote-5-Channels-DC12-24V-For-RGBWW-Strip-light-p-1061476.html
    GPIO_KEY1,        // GPIO00 Optional Button
    GPIO_USER,        // GPIO01 Serial RXD and Optional sensor
    GPIO_USER,        // GPIO02 Empty pad
    GPIO_USER,        // GPIO03 Serial TXD and Optional sensor
    GPIO_USER,        // GPIO04 W2 - PWM5
    0,
                      // GPIO06 (SD_CLK   Flash)
                      // GPIO07 (SD_DATA0 Flash QIO/DIO/DOUT)
                      // GPIO08 (SD_DATA1 Flash QIO/DIO/DOUT)
    0,                // GPIO09 (SD_DATA2 Flash QIO or ESP8285)
    0,                // GPIO10 (SD_DATA3 Flash QIO or ESP8285)
                      // GPIO11 (SD_CMD   Flash)
    GPIO_PWM2,        // GPIO12 RGB LED Green
    GPIO_PWM3,        // GPIO13 RGB LED Blue
    GPIO_PWM1,        // GPIO14 RGB LED Red
    GPIO_USER,        // GPIO15 RGBW LED White
    0, 0
  },
  {                   // SONOFF_S31 - Sonoff S31 (ESP8266 - CSE7766)
    GPIO_KEY1,        // GPIO00 Button
    GPIO_CSE7766_TX,  // GPIO01 Serial RXD 4800 baud 8E1 CSE7766 energy sensor
    0,
    GPIO_CSE7766_RX,  // GPIO03 Serial TXD
    0, 0,
                      // GPIO06 (SD_CLK   Flash)
                      // GPIO07 (SD_DATA0 Flash QIO/DIO/DOUT)
                      // GPIO08 (SD_DATA1 Flash QIO/DIO/DOUT)
    0,                // GPIO09 (SD_DATA2 Flash QIO or ESP8285)
    0,                // GPIO10 (SD_DATA3 Flash QIO or ESP8285)
                      // GPIO11 (SD_CMD   Flash)
    GPIO_REL1,        // GPIO12 Red Led and Relay (0 = Off, 1 = On)
    GPIO_LED1_INV,    // GPIO13 Green Led (0 = On, 1 = Off) - Link and Power status
    0, 0, 0, 0
  },
  {                   // ZENGGE_ZF_WF017 - Zenggee ZJ-WF017-A (ESP12S))
                      // https://www.ebay.com/p/Smartphone-Android-IOS-WiFi-Music-Controller-for-RGB-5050-3528-LED-Strip-Light/534446632?_trksid=p2047675.l2644
    GPIO_KEY1,        // GPIO00 Optional Button
    0,
    GPIO_USER,        // GPIO02 Empty pad
    0,
    GPIO_USER,        // GPIO04 W2 - PWM5
    0,
                      // GPIO06 (SD_CLK   Flash)
                      // GPIO07 (SD_DATA0 Flash QIO/DIO/DOUT)
                      // GPIO08 (SD_DATA1 Flash QIO/DIO/DOUT)
    0,                // GPIO09 (SD_DATA2 Flash QIO or ESP8285)
    0,                // GPIO10 (SD_DATA3 Flash QIO or ESP8285)
                      // GPIO11 (SD_CMD   Flash)
    GPIO_PWM2,        // GPIO12 RGB LED Green
    GPIO_PWM1,        // GPIO13 RGB LED Red
    GPIO_PWM3,        // GPIO14 RGB LED Blue
    0, 0, 0
  },
  {                   // SONOFF_POW_R2 - Sonoff Pow R2 (ESP8285 - CSE7766)
    GPIO_KEY1,        // GPIO00 Button
    GPIO_CSE7766_TX,  // GPIO01 Serial RXD 4800 baud 8E1 CSE7766 energy sensor
    0,
    GPIO_CSE7766_RX,  // GPIO03 Serial TXD
    0, 0,
                      // GPIO06 (SD_CLK   Flash)
                      // GPIO07 (SD_DATA0 Flash QIO/DIO/DOUT)
                      // GPIO08 (SD_DATA1 Flash QIO/DIO/DOUT)
    0,                // GPIO09 (SD_DATA2 Flash QIO or ESP8285)
    0,                // GPIO10 (SD_DATA3 Flash QIO or ESP8285)
                      // GPIO11 (SD_CMD   Flash)
    GPIO_REL1,        // GPIO12 Red Led and Relay (0 = Off, 1 = On)
    GPIO_LED1_INV,    // GPIO13 Blue Led (0 = On, 1 = Off) - Link and Power status
    0, 0, 0, 0
  },
  {                   // SONOFF_IFAN02 - Sonoff iFan02 (ESP8285)
    GPIO_KEY1,        // GPIO00 WIFI_KEY0 Virtual button 1 as feedback from RC
    GPIO_USER,        // GPIO01 ESP_TXD Serial RXD and Optional sensor
    0,                // GPIO02 ESP_LOG
    GPIO_USER,        // GPIO03 ESP_RXD Serial TXD and Optional sensor
    GPIO_REL3,        // GPIO04 WIFI_O2 Relay 3 (0 = Off, 1 = On) controlling the fan
    GPIO_REL2,        // GPIO05 WIFI_O1 Relay 2 (0 = Off, 1 = On) controlling the fan
                      // GPIO06 (SD_CLK   Flash)
                      // GPIO07 (SD_DATA0 Flash QIO/DIO/DOUT)
                      // GPIO08 (SD_DATA1 Flash QIO/DIO/DOUT)
    GPIO_KEY2,        // GPIO09 WIFI_KEY1 Virtual button 2 as feedback from RC
    GPIO_KEY3,        // GPIO10 WIFI_KEY2 Virtual button 3 as feedback from RC
                      // GPIO11 (SD_CMD   Flash)
    GPIO_REL1,        // GPIO12 WIFI_O0 Relay 1 (0 = Off, 1 = On) controlling the light
    GPIO_LED1_INV,    // GPIO13 WIFI_CHK Blue Led on PCA (0 = On, 1 = Off) - Link and Power status
    GPIO_KEY4,        // GPIO14 WIFI_KEY3 Virtual button 4 as feedback from RC
    GPIO_REL4,        // GPIO15 WIFI_O3 Relay 4 (0 = Off, 1 = On) controlling the fan
    0, 0
  },
  {                   // BLITZWOLF_BWSHP - BlitzWolf BW-SHP2 and BW-SHP6 (ESP8285 - BL0937 or HJL-01 Energy Monitoring)
                      // https://www.banggood.com/BlitzWolf-BW-SHP2-Smart-WIFI-Socket-EU-Plug-220V-16A-Work-with-Amazon-Alexa-Google-Assistant-p-1292899.html
                      // https://www.amazon.de/Steckdose-Homecube-intelligente-Verbrauchsanzeige-funktioniert/dp/B076Q2LKHG/ref=sr_1_fkmr0_1
                      // https://www.amazon.de/Intelligente-Stromverbrauch-Fernsteurung-Schaltbare-Energieklasse/dp/B076WZQS4S/ref=sr_1_1
                      // https://www.aliexpress.com/store/product/BlitzWolf-BW-SHP6-EU-Plug-Metering-Version-WIFI-Smart-Socket-220V-240V-10A-Work-with-Amazon/1965360_32945504669.html
    GPIO_LED1_INV,    // GPIO00 Red Led (1 = On, 0 = Off) - Power status
    GPIO_USER,        // GPIO01 Serial RXD and Optional sensor
    GPIO_LEDLNK_INV,  // GPIO02 Blue Led (1 = On, 0 = Off) - Link status
    GPIO_USER,        // GPIO03 Serial TXD and Optional sensor
    0,
    GPIO_HJL_CF,      // GPIO05 BL0937 or HJL-01 CF power
                      // GPIO06 (SD_CLK   Flash)
                      // GPIO07 (SD_DATA0 Flash QIO/DIO/DOUT)
                      // GPIO08 (SD_DATA1 Flash QIO/DIO/DOUT)
    0,                // GPIO09 (SD_DATA2 Flash QIO or ESP8285)
    0,                // GPIO10 (SD_DATA3 Flash QIO or ESP8285)
                      // GPIO11 (SD_CMD   Flash)
    GPIO_NRG_SEL_INV, // GPIO12 BL0937 or HJL-01 Sel output (0 = Voltage)
    GPIO_KEY1,        // GPIO13 Button
    GPIO_NRG_CF1,     // GPIO14 BL0937 or HJL-01 CF1 current / voltage
    GPIO_REL1,        // GPIO15 Relay (0 = Off, 1 = On)
    0, 0
  },
  {                   // SHELLY1 - Shelly1 Open Source (ESP8266 - 2MB) - https://shelly.cloud/shelly1-open-source/
    GPIO_USER,        // GPIO00 - Can be changed to GPIO_USER, only if Shelly is powered with 12V DC
    GPIO_USER,        // GPIO01 Serial RXD - Can be changed to GPIO_USER, only if Shelly is powered with 12V DC
    0,
    GPIO_USER,        // GPIO03 Serial TXD - Can be changed to GPIO_USER, only if Shelly is powered with 12V DC
    GPIO_REL1,        // GPIO04 Relay (0 = Off, 1 = On)
    GPIO_SWT1_NP,     // GPIO05 SW pin
                      // GPIO06 (SD_CLK   Flash)
                      // GPIO07 (SD_DATA0 Flash QIO/DIO/DOUT)
                      // GPIO08 (SD_DATA1 Flash QIO/DIO/DOUT)
    0,                // GPIO09 (SD_DATA2 Flash QIO or ESP8285)
    0,                // GPIO10 (SD_DATA3 Flash QIO or ESP8285)
                      // GPIO11 (SD_CMD   Flash)
    0, 0, 0, 0, 0, 0
  },
  {                   // SHELLY2 - Shelly2 (ESP8266 - 2MB) - https://shelly.cloud/shelly2/
    0,
    GPIO_MCP39F5_TX,  // GPIO01 MCP39F501 Serial input
    0,
    GPIO_MCP39F5_RX,  // GPIO03 MCP39F501 Serial output
    GPIO_REL1,        // GPIO04
    GPIO_REL2,        // GPIO05
                      // GPIO06 (SD_CLK   Flash)
                      // GPIO07 (SD_DATA0 Flash QIO/DIO/DOUT)
                      // GPIO08 (SD_DATA1 Flash QIO/DIO/DOUT)
    0,                // GPIO09 (SD_DATA2 Flash QIO or ESP8285)
    0,                // GPIO10 (SD_DATA3 Flash QIO or ESP8285)
                      // GPIO11 (SD_CMD   Flash)
    GPIO_SWT1,        // GPIO12
    0,
    GPIO_SWT2,        // GPIO14
    GPIO_MCP39F5_RST, // GPIO15 MCP39F501 Reset
    0,
    0
  },
  {                   // PHILIPS - Xiaomi Philips bulb (ESP8266)
    0, 0, 0, 0, 0, 0,
                      // GPIO06 (SD_CLK   Flash)
                      // GPIO07 (SD_DATA0 Flash QIO/DIO/DOUT)
                      // GPIO08 (SD_DATA1 Flash QIO/DIO/DOUT)
    0,                // GPIO09 (SD_DATA2 Flash QIO or ESP8285)
    0,                // GPIO10 (SD_DATA3 Flash QIO or ESP8285)
                      // GPIO11 (SD_CMD   Flash)
    GPIO_PWM2,        // GPIO12 cold/warm light
    0, 0,
    GPIO_PWM1,        // GPIO15 light intensity
    0, 0
  },
  {                   // NEO_COOLCAM - Neo Coolcam (ESP8266)
                      // https://www.banggood.com/NEO-COOLCAM-WiFi-Mini-Smart-Plug-APP-Remote-Control-Timing-Smart-Socket-EU-Plug-p-1288562.html?cur_warehouse=CN
    0, 0, 0, 0,
    GPIO_LED1_INV,    // GPIO04 Red Led (0 = On, 1 = Off) - Link and Power status
    0,
                      // GPIO06 (SD_CLK   Flash)
                      // GPIO07 (SD_DATA0 Flash QIO/DIO/DOUT)
                      // GPIO08 (SD_DATA1 Flash QIO/DIO/DOUT)
    0,                // GPIO09 (SD_DATA2 Flash QIO or ESP8285)
    0,                // GPIO10 (SD_DATA3 Flash QIO or ESP8285)
                      // GPIO11 (SD_CMD   Flash)
    GPIO_REL1,        // GPIO12 Red Led and Relay (0 = Off, 1 = On)
    GPIO_KEY1,        // GPIO13 Button
    0, 0, 0, 0
  },
  {                   // ESP_SWITCH - Michael Haustein 4 channel wall switch (ESP07 = ESP8266)
                      // Use rules for further actions like - rule on power1#state do publish cmnd/other_device/power %value% endon
    GPIO_KEY2,        // GPIO00 Button 2
    GPIO_USER,        // GPIO01 Serial RXD and Optional sensor
    GPIO_REL3_INV,    // GPIO02 Yellow Led 3 (0 = On, 1 = Off)
    GPIO_USER,        // GPIO03 Serial TXD and Optional sensor
    GPIO_KEY1,        // GPIO04 Button 1
    GPIO_REL2_INV,    // GPIO05 Red Led 2 (0 = On, 1 = Off)
                      // GPIO06 (SD_CLK   Flash)
                      // GPIO07 (SD_DATA0 Flash QIO/DIO/DOUT)
                      // GPIO08 (SD_DATA1 Flash QIO/DIO/DOUT)
    0,                // GPIO09 (SD_DATA2 Flash QIO or ESP8285)
    0,                // GPIO10 (SD_DATA3 Flash QIO or ESP8285)
                      // GPIO11 (SD_CMD   Flash)
    GPIO_REL4_INV,    // GPIO12 Blue Led 4 (0 = On, 1 = Off)
    GPIO_KEY4,        // GPIO13 Button 4
    GPIO_KEY3,        // GPIO14 Button 3
    GPIO_LED1,        // GPIO15 Optional sensor
    GPIO_REL1_INV,    // GPIO16 Green Led 1 (0 = On, 1 = Off)
    0
  },
  {                   // OBI - OBI socket (ESP8266) - https://www.obi.de/hausfunksteuerung/wifi-stecker-schuko/p/2291706
    GPIO_USER,        // GPIO00
    GPIO_USER,        // GPIO01 Serial RXD
    0,
    GPIO_USER,        // GPIO03 Serial TXD
    GPIO_LED1,        // GPIO04 Blue LED - Link and Power status
    GPIO_REL1,        // GPIO05 (Relay OFF, but used as Relay Switch)
                      // GPIO06 (SD_CLK   Flash)
                      // GPIO07 (SD_DATA0 Flash QIO/DIO/DOUT)
                      // GPIO08 (SD_DATA1 Flash QIO/DIO/DOUT)
    0,                // GPIO09 (SD_DATA2 Flash QIO or ESP8285)
    0,                // GPIO10 (SD_DATA3 Flash QIO or ESP8285)
                      // GPIO11 (SD_CMD   Flash)
    GPIO_LED3,        // GPIO12 (Relay ON, but set to LOW, so we can switch with GPIO05)
    GPIO_USER,        // GPIO13
    GPIO_KEY1,        // GPIO14 Button
    0,
    GPIO_USER,        // GPIO16
    ADC0_USER         // ADC0   A0 Analog input
  },
  {                   // TECKIN - https://www.amazon.de/gp/product/B07D5V139R
    0,
    GPIO_KEY1,        // GPIO01 Serial TXD and Button
    0,
    GPIO_LED1_INV,    // GPIO03 Serial RXD and Red Led (0 = On, 1 = Off) - Power status
    GPIO_HJL_CF,      // GPIO04 BL0937 or HJL-01 CF power
    GPIO_NRG_CF1,     // GPIO05 BL0937 or HJL-01 CF1 current / voltage
                      // GPIO06 (SD_CLK   Flash)
                      // GPIO07 (SD_DATA0 Flash QIO/DIO/DOUT)
                      // GPIO08 (SD_DATA1 Flash QIO/DIO/DOUT)
    0,                // GPIO09 (SD_DATA2 Flash QIO or ESP8285)
    0,                // GPIO10 (SD_DATA3 Flash QIO or ESP8285)
                      // GPIO11 (SD_CMD   Flash)
    GPIO_NRG_SEL_INV, // GPIO12 BL0937 or HJL-01 Sel output (0 = Voltage)
    GPIO_LEDLNK_INV,  // GPIO13 Blue Led (0 = On, 1 = Off) - Link status
    GPIO_REL1,        // GPIO14 Relay (0 = Off, 1 = On)
    0, 0, 0
  },
  {                   // APLIC_WDP303075 - Aplic WDP 303075 (ESP8285 - HLW8012 Energy Monitoring)
                      // https://www.amazon.de/dp/B07CNWVNJ2
    0, 0, 0,
    GPIO_KEY1,        // GPIO03 Button
    GPIO_HLW_CF,      // GPIO04 HLW8012 CF power
    GPIO_NRG_CF1,     // GPIO05 HLW8012 CF1 current / voltage
                      // GPIO06 (SD_CLK   Flash)
                      // GPIO07 (SD_DATA0 Flash QIO/DIO/DOUT)
                      // GPIO08 (SD_DATA1 Flash QIO/DIO/DOUT)
    0,                // GPIO09 (SD_DATA2 Flash QIO or ESP8285)
    0,                // GPIO10 (SD_DATA3 Flash QIO or ESP8285)
                      // GPIO11 (SD_CMD   Flash)
    GPIO_NRG_SEL_INV, // GPIO12 HLW8012 CF Sel output (0 = Voltage)
    GPIO_LED1_INV,    // GPIO13 LED (0 = On, 1 = Off) - Link and Power status
    GPIO_REL1,        // GPIO14 Relay SRU 5VDC SDA (0 = Off, 1 = On )
    0, 0, 0
  },
  {                   // TUYA_DIMMER - Tuya MCU device (ESP8266 w/ separate MCU)
                      // https://www.amazon.com/gp/product/B07CTNSZZ8/ref=oh_aui_detailpage_o00_s00?ie=UTF8&psc=1
    GPIO_USER,        // Virtual Button (controlled by MCU)
    GPIO_USER,        // GPIO01 MCU serial control
    GPIO_USER,
    GPIO_USER,        // GPIO03 MCU serial control
    GPIO_USER,
    GPIO_USER,
                      // GPIO06 (SD_CLK   Flash)
                      // GPIO07 (SD_DATA0 Flash QIO/DIO/DOUT)
                      // GPIO08 (SD_DATA1 Flash QIO/DIO/DOUT)
    0,                // GPIO09 (SD_DATA2 Flash QIO or ESP8285)
    0,                // GPIO10 (SD_DATA3 Flash QIO or ESP8285)
                      // GPIO11 (SD_CMD   Flash)
    GPIO_USER,
    GPIO_USER,
    GPIO_USER,        // GPIO14 Green Led
    GPIO_USER,
    GPIO_USER,
    0
  },
  {                   // GOSUND - https://www.amazon.de/gp/product/B0777BWS1P
    0,
    GPIO_LEDLNK_INV,  // GPIO01 Serial RXD and LED1 (blue) inv - Link status
    0,
    GPIO_KEY1,        // GPIO03 Serial TXD and Button
    GPIO_HJL_CF,      // GPIO04 BL0937 or HJL-01 CF power
    GPIO_NRG_CF1,     // GPIO05 BL0937 or HJL-01 CF1 current / voltage
                      // GPIO06 (SD_CLK   Flash)
                      // GPIO07 (SD_DATA0 Flash QIO/DIO/DOUT)
                      // GPIO08 (SD_DATA1 Flash QIO/DIO/DOUT)
    0,                // GPIO09 (SD_DATA2 Flash QIO or ESP8285)
    0,                // GPIO10 (SD_DATA3 Flash QIO or ESP8285)
                      // GPIO11 (SD_CMD   Flash)
    GPIO_NRG_SEL_INV, // GPIO12 BL0937 or HJL-01 Sel output (0 = Voltage)
    GPIO_LED1_INV,    // GPIO13 LED2 (red) inv - Power status
    GPIO_REL1,        // GPIO14 Relay (0 = Off, 1 = On)
    0, 0, 0
  },
  {                   // ARMTRONIX_DIMMERS - ARMTRONIX Dimmer, one or two channel (ESP8266 w/ separate MCU dimmer)
                      // https://www.tindie.com/products/Armtronix/wifi-ac-dimmer-two-triac-board/
                      // https://www.tindie.com/products/Armtronix/wifi-ac-dimmer-esp8266-one-triac-board-alexaecho/
    GPIO_USER,
    GPIO_TXD,         // GPIO01 MCU serial control
    GPIO_USER,
    GPIO_RXD,         // GPIO03 MCU serial control
    GPIO_USER,
    GPIO_USER,
                      // GPIO06 (SD_CLK   Flash)
                      // GPIO07 (SD_DATA0 Flash QIO/DIO/DOUT)
                      // GPIO08 (SD_DATA1 Flash QIO/DIO/DOUT)
    0,                // GPIO09 (SD_DATA2 Flash QIO or ESP8285)
    0,                // GPIO10 (SD_DATA3 Flash QIO or ESP8285)
                      // GPIO11 (SD_CMD   Flash)
    GPIO_USER,
    GPIO_USER,
    GPIO_USER,
    GPIO_USER,
    GPIO_USER,
    0
  },
  {                   // SK03_TUYA - Outdoor smart plug with power monitoring HLW8012 chip - https://www.amazon.com/gp/product/B07CG7MBPV
    GPIO_KEY1,        // GPIO00 Button
    0, 0, 0,
    GPIO_HLW_CF,      // GPIO04 HLW8012 CF power
    GPIO_NRG_CF1,     // GPIO05 HLW8012 CF1 current / voltage
                      // GPIO06 (SD_CLK   Flash)
                      // GPIO07 (SD_DATA0 Flash QIO/DIO/DOUT)
                      // GPIO08 (SD_DATA1 Flash QIO/DIO/DOUT)
    0,                // GPIO09 (SD_DATA2 Flash QIO or ESP8285)
    0,                // GPIO10 (SD_DATA3 Flash QIO or ESP8285)
                      // GPIO11 (SD_CMD   Flash)
    GPIO_NRG_SEL_INV, // GPIO12 HLW8012 CF Sel output (0 = Voltage)
    GPIO_LED1_INV,    // GPIO13 Red Led (0 = On, 1 = Off) - Power status
    GPIO_LEDLNK_INV,  // GPIO14 Blue Led (0 = On, 1 = Off) - Link status
    GPIO_REL1,        // GPIO15 Relay (0 = Off, 1 = On)
    0, 0
  },
  {                   // PS_16_DZ - PS-16-DZ Dimmer (ESP8266 w/ separate Nuvoton MCU dimmer)
                      // https://www.aliexpress.com/item/SM-Smart-WIFI-Wall-Dimmer-Light-Switch-US-Ewelink-APP-Remote-Control-Wi-Fi-Wirele-Work/32871151902.html
    GPIO_USER,
    GPIO_TXD,         // GPIO01 MCU serial control
    GPIO_USER,
    GPIO_RXD,         // GPIO03 MCU serial control
    GPIO_USER,
    GPIO_USER,
                      // GPIO06 (SD_CLK   Flash)
                      // GPIO07 (SD_DATA0 Flash QIO/DIO/DOUT)
                      // GPIO08 (SD_DATA1 Flash QIO/DIO/DOUT)
    0,                // GPIO09 (SD_DATA2 Flash QIO or ESP8285)
    0,                // GPIO10 (SD_DATA3 Flash QIO or ESP8285)
                      // GPIO11 (SD_CMD   Flash)
    GPIO_USER,
    GPIO_LED1,        // GPIO13 WiFi LED - Link and Power status
    GPIO_USER,
    GPIO_USER,
    GPIO_USER,
    0
  },
  {                   // TECKIN_US - Teckin SP20 US with Energy Monitoring
                      // https://www.amazon.com/Outlet-Compatible-Monitoring-Function-Required/dp/B079Q5W22B
                      // https://www.amazon.com/Outlet-ZOOZEE-Monitoring-Function-Compatible/dp/B07J2LR5KN
    GPIO_LED1_INV,    // GPIO00 Red Led (1 = On, 0 = Off) - Power status
    0,
    GPIO_LEDLNK_INV,  // GPIO02 Blue Led (1 = On, 0 = Off) - Link status
    0,
    GPIO_REL1,        // GPIO04 Relay (0 = Off, 1 = On)
    GPIO_HJL_CF,      // GPIO05 BL0937 or HJL-01 CF power
                      // GPIO06 (SD_CLK   Flash)
                      // GPIO07 (SD_DATA0 Flash QIO/DIO/DOUT)
                      // GPIO08 (SD_DATA1 Flash QIO/DIO/DOUT)
    0,                // GPIO09 (SD_DATA2 Flash QIO or ESP8285)
    0,                // GPIO10 (SD_DATA3 Flash QIO or ESP8285)
                      // GPIO11 (SD_CMD   Flash)
    GPIO_NRG_SEL_INV, // GPIO12 BL0937 or HJL-01 Sel output (0 = Voltage)
    GPIO_KEY1,        // GPIO13 Button
    GPIO_NRG_CF1,     // GPIO14 BL0937 or HJL-01 CF1 current / voltage
    0, 0, 0
  },
  {                   // MANZOKU_EU_4 - "MANZOKU" labeled power strip, EU version
                      // https://www.amazon.de/Steckdosenleiste-AOFO-Mehrfachsteckdose-Ãœberspannungsschutz-Sprachsteuerung/dp/B07GBSD11P/
                      // https://www.amazon.de/Steckdosenleiste-Geekbes-USB-Anschluss-Kompatibel-gesteuert/dp/B078W23BW9/
    0,                // GPIO00
    0,                // GPIO01 Serial RXD
    0,
    GPIO_KEY1,        // GPIO03 Serial TXD + Button
    GPIO_REL2,        // GPIO04 Relay 2
    GPIO_REL1,        // GPIO05 Relay 1
                      // GPIO06 (SD_CLK   Flash)
                      // GPIO07 (SD_DATA0 Flash QIO/DIO/DOUT)
                      // GPIO08 (SD_DATA1 Flash QIO/DIO/DOUT)
    0,                // GPIO09 (SD_DATA2 Flash QIO or ESP8285)
    0,                // GPIO10 (SD_DATA3 Flash QIO or ESP8285)
                      // GPIO11 (SD_CMD   Flash)
    GPIO_REL3,        // GPIO12 Relay 3
    GPIO_REL4,        // GPIO13 Relay 4
    GPIO_USER,        // GPIO14
    0,
    GPIO_USER,        // GPIO16
    0
  },
  {                   // OBI2 - OBI socket (ESP8266) - https://www.obi.de/hausfunksteuerung/wifi-stecker-schuko-2-stueck-weiss/p/4077673
    0,                // GPIO00
    0,                // GPIO01 Serial RXD
    0,
    0,                // GPIO03 Serial TXD
    GPIO_REL1,        // GPIO04 Relay 1
    GPIO_KEY1,        // GPIO05 Button
                      // GPIO06 (SD_CLK   Flash)
                      // GPIO07 (SD_DATA0 Flash QIO/DIO/DOUT)
                      // GPIO08 (SD_DATA1 Flash QIO/DIO/DOUT)
    0,                // GPIO09 (SD_DATA2 Flash QIO or ESP8285)
    0,                // GPIO10 (SD_DATA3 Flash QIO or ESP8285)
                      // GPIO11 (SD_CMD   Flash)
    GPIO_LEDLNK_INV,  // GPIO12 Green LED - Link status
    GPIO_LED1,        // GPIO13 Red LED - Power status
    0, 0, 0, 0
  },
  {                   // YTF_IR_BRIDGE - https://www.aliexpress.com/item/Tuya-universal-Smart-IR-Hub-remote-control-Voice-Control-AC-TV-Work-With-Alexa-Google-Home/32951202513.html
    GPIO_USER,        // GPIO00
    GPIO_USER,        // GPIO01 Serial RXD
    GPIO_USER,        // GPIO02
    GPIO_USER,        // GPIO03 Serial TXD
    GPIO_LED1_INV,    // GPIO04 Blue Led - Link status
    GPIO_IRRECV,      // GPIO05 IR Receiver
                      // GPIO06 (SD_CLK   Flash)
                      // GPIO07 (SD_DATA0 Flash QIO/DIO/DOUT)
                      // GPIO08 (SD_DATA1 Flash QIO/DIO/DOUT)
    0,                // GPIO09 (SD_DATA2 Flash QIO or ESP8285)
    0,                // GPIO10 (SD_DATA3 Flash QIO or ESP8285)
                      // GPIO11 (SD_CMD   Flash)
    0,                // GPIO12
    GPIO_KEY1,        // GPIO13 Button
    GPIO_IRSEND,      // GPIO14 IR Transmitter
    0, 0, 0
  },
  {                   // DIGOO - Digoo DG-SP202
                      // https://www.banggood.com/DIGOO-DG-SP202-Dual-EU-Plug-Smart-WIFI-Socket-Individual-Controllable-Energy-Monitor-Remote-Control-Timing-Smart-Home-Outlet-let-p-1375323.html
    GPIO_KEY1,        // GPIO00 Button1
    0,                // GPIO01 Serial RXD
    0,                // GPIO02
    0,                // GPIO03 Serial TXD
    GPIO_HJL_CF,      // GPIO04 BL0937 or HJL-01 CF power
    GPIO_NRG_CF1,     // GPIO05 BL0937 or HJL-01 CF1 current / voltage
                      // GPIO06 (SD_CLK   Flash)
                      // GPIO07 (SD_DATA0 Flash QIO/DIO/DOUT)
                      // GPIO08 (SD_DATA1 Flash QIO/DIO/DOUT)
    0,                // GPIO09 (SD_DATA2 Flash QIO or ESP8285)
    0,                // GPIO10 (SD_DATA3 Flash QIO or ESP8285)
                      // GPIO11 (SD_CMD   Flash)
    GPIO_NRG_SEL_INV, // GPIO12 BL0937 or HJL-01 Sel output (0 = Voltage)
    GPIO_LED1,        // GPIO13 Blue Leds - Link Status
    GPIO_REL2,        // GPIO14 Relay2 (0 = Off, 1 = On) and Red Led
    GPIO_REL1,        // GPIO15 Relay1 (0 = Off, 1 = On) and Red Led
    GPIO_KEY2_NP,     // GPIO16 Button2, externally pulled up
    0
  },
  {                   // KA10 - SMANERGY KA10 (ESP8285 - BL0937 Energy Monitoring) - https://www.amazon.es/dp/B07MBTCH2Y
    0,                // GPIO00
    GPIO_LEDLNK_INV,  // GPIO01 Blue LED - Link status
    0,                // GPIO02
    GPIO_KEY1,        // GPIO03 Button
    GPIO_HJL_CF,      // GPIO04 BL0937 CF power
    GPIO_NRG_CF1,     // GPIO05 BL0937 CF1 voltage / current
                      // GPIO06 (SD_CLK   Flash)
                      // GPIO07 (SD_DATA0 Flash QIO/DIO/DOUT)
                      // GPIO08 (SD_DATA1 Flash QIO/DIO/DOUT)
    0,                // GPIO09 (SD_DATA2 Flash QIO or ESP8285)
    0,                // GPIO10 (SD_DATA3 Flash QIO or ESP8285)
                      // GPIO11 (SD_CMD   Flash)
    GPIO_NRG_SEL_INV, // GPIO12 BL0937 Sel output (1 = Voltage)
    GPIO_LED1,        // GPIO13 Red LED - Power status
    GPIO_REL1,        // GPIO14 Relay 1
    0, 0, 0
  },
  {                   // ZX2820
    GPIO_KEY1,        // GPIO00 Button
    0, 0, 0,
    GPIO_HLW_CF,      // GPIO04 HLW8012 CF power
    GPIO_NRG_CF1,     // GPIO05 HLW8012 CF1 voltage / current
                      // GPIO06 (SD_CLK   Flash)
                      // GPIO07 (SD_DATA0 Flash QIO/DIO/DOUT)
                      // GPIO08 (SD_DATA1 Flash QIO/DIO/DOUT)
    0,                // GPIO09 (SD_DATA2 Flash QIO or ESP8285)
    0,                // GPIO10 (SD_DATA3 Flash QIO or ESP8285)
                      // GPIO11 (SD_CMD   Flash)
    GPIO_NRG_SEL_INV, // GPIO12 HLW8012 SEL (0 = Voltage)
    GPIO_LED1_INV,    // GPIO13 Green Led - Link and Power status
    GPIO_REL1,        // GPIO14 Relay
    0, 0, 0
  },
  {                   // MI_DESK_LAMP - Mi LED Desk Lamp - https://www.mi.com/global/smartlamp/
    0, 0,
    GPIO_KEY1,        // GPIO02 Button
    0,
    GPIO_PWM1,        // GPIO04 Cold White
    GPIO_PWM2,        // GPIO05 Warm White
                      // GPIO06 (SD_CLK   Flash)
                      // GPIO07 (SD_DATA0 Flash QIO/DIO/DOUT)
                      // GPIO08 (SD_DATA1 Flash QIO/DIO/DOUT)
    0,                // GPIO09 (SD_DATA2 Flash QIO or ESP8285)
    0,                // GPIO10 (SD_DATA3 Flash QIO or ESP8285)
                      // GPIO11 (SD_CMD   Flash)
    GPIO_ROT1A,       // GPIO12 Rotary switch A pin
    GPIO_ROT1B,       // GPIO13 Rotary switch B pin
    0, 0, 0, 0
  },
  {                   // SP10 - Tuya SP10 (BL0937 Energy Monitoring)
                      // https://www.aliexpress.com/item/Smart-Mini-WiFi-Plug-Outlet-Switch-Work-With-ForEcho-Alexa-Google-Home-Remote-EU-Smart-Socket/32963670423.html
    0,                // GPIO00
    GPIO_PWM1,        // GPIO01 Nightlight
    0,                // GPIO02
    GPIO_KEY1,        // GPIO03 Button
    GPIO_HJL_CF,      // GPIO04 BL0937 CF power
    GPIO_NRG_CF1,     // GPIO05 BL0937 CF1 voltage / current
                      // GPIO06 (SD_CLK   Flash)
                      // GPIO07 (SD_DATA0 Flash QIO/DIO/DOUT)
                      // GPIO08 (SD_DATA1 Flash QIO/DIO/DOUT)
    0,                // GPIO09 (SD_DATA2 Flash QIO or ESP8285)
    0,                // GPIO10 (SD_DATA3 Flash QIO or ESP8285)
                      // GPIO11 (SD_CMD   Flash)
    GPIO_NRG_SEL_INV, // GPIO12 BL0937 Sel output (1 = Voltage)
    GPIO_LED1,        // GPIO13 Blue LED - Link status
    GPIO_REL1,        // GPIO14 Relay and red LED
    0, 0, 0
  },
  {                   // WAGA - WAGA life CHCZ02MB (HJL-01 Energy Monitoring)
                      // https://www.ebay.com/itm/332595697006
    GPIO_LED1_INV,    // GPIO00 Red LED
    0,                // GPIO01 Serial RXD
    0,                // GPIO02
    GPIO_NRG_SEL_INV, // GPIO03 HJL-01 Sel output (1 = Voltage)
    0,                // GPIO04
    GPIO_HJL_CF,      // GPIO05 HJL-01 CF power
                      // GPIO06 (SD_CLK   Flash)
                      // GPIO07 (SD_DATA0 Flash QIO/DIO/DOUT)
                      // GPIO08 (SD_DATA1 Flash QIO/DIO/DOUT)
    0,                // GPIO09 (SD_DATA2 Flash QIO or ESP8285)
    0,                // GPIO10 (SD_DATA3 Flash QIO or ESP8285)
                      // GPIO11 (SD_CMD   Flash)
    GPIO_REL1,        // GPIO12 Relay
    GPIO_KEY1,        // GPIO13 Button
    GPIO_NRG_CF1,     // GPIO14 HJL-01 CF1 voltage / current
    GPIO_LEDLNK_INV,  // GPIO15 Blue LED - Link status
    0, 0
  },
  {                   // SYF05 - Sunyesmart SYF05 (a.k.a. Fcmila) = TYWE3S + SM16726
                      // Also works with Merkury 904 RGBW Bulbs with 13 set to GPIO_SM16716_SEL
                      // https://www.flipkart.com/fc-mila-bxav-xs-ad-smart-bulb/p/itmf85zgs45fzr7n
                      // https://docs.tuya.com/en/hardware/WiFi-module/wifi-e3s-module.html
                      // http://www.datasheet-pdf.com/PDF/SM16716-Datasheet-Sunmoon-932771
    GPIO_USER,        // GPIO00 N.C.
    0,                // GPIO01 Serial RXD
    GPIO_USER,        // GPIO02 N.C.
    0,                // GPIO03 Serial TXD
    GPIO_SM16716_CLK, // GPIO04 SM16716 Clock
    GPIO_PWM1,        // GPIO05 White
                      // GPIO06 (SD_CLK   Flash)
                      // GPIO07 (SD_DATA0 Flash QIO/DIO/DOUT)
                      // GPIO08 (SD_DATA1 Flash QIO/DIO/DOUT)
    0,                // GPIO09 (SD_DATA2 Flash QIO or ESP8285)
    0,                // GPIO10 (SD_DATA3 Flash QIO or ESP8285)
                      // GPIO11 (SD_CMD   Flash)
    GPIO_USER,        // GPIO12 Alt. White on some devices
    GPIO_USER,        // GPIO13 SM16716 Enable on some devices
    GPIO_SM16716_DAT, // GPIO14 SM16716 Data
    0,                // GPIO15 wired to GND
    GPIO_USER,        // GPIO16 N.C.
    ADC0_USER         // ADC0 A0 Analog input
  },
  {                   // SONOFF_L1 - Sonoff L1 RGB LED controller (ESP8266 w/ separate Nuvoton MCU)
    0,
    GPIO_TXD,         // GPIO01 MCU serial control
    0,
    GPIO_RXD,         // GPIO03 MCU serial control
    0, 0,
                      // GPIO06 (SD_CLK   Flash)
                      // GPIO07 (SD_DATA0 Flash QIO/DIO/DOUT)
                      // GPIO08 (SD_DATA1 Flash QIO/DIO/DOUT)
    0,                // GPIO09 (SD_DATA2 Flash QIO or ESP8285)
    0,                // GPIO10 (SD_DATA3 Flash QIO or ESP8285)
                      // GPIO11 (SD_CMD   Flash)
    0,
    GPIO_LED1_INV,    // GPIO13 WiFi Blue Led - Link and Power status
    0, 0, 0, 0
  },
  {                   // SONOFF_IFAN03 - Sonoff iFan03 (ESP8285)
    GPIO_KEY1,        // GPIO00 WIFI_KEY0 Button 1
    GPIO_TXD,         // GPIO01 ESP_TXD Serial RXD connection to P0.5 of RF microcontroller
    0,                // GPIO02 ESP_LOG
    GPIO_RXD,         // GPIO03 ESP_RXD Serial TXD connection to P0.4 of RF microcontroller
    0,                // GPIO04 DEBUG_RX
    0,                // GPIO05 DEBUG_TX
                      // GPIO06 (SD_CLK   Flash)
                      // GPIO07 (SD_DATA0 Flash QIO/DIO/DOUT)
                      // GPIO08 (SD_DATA1 Flash QIO/DIO/DOUT)
    GPIO_REL1_INV,    // GPIO09 WIFI_O0 Relay 1 (0 = Off, 1 = On) controlling the light
    GPIO_BUZZER_INV,  // GPIO10 WIFI_O4 Buzzer (0 = Off, 1 = On)
                      // GPIO11 (SD_CMD   Flash)
    GPIO_REL3,        // GPIO12 WIFI_O2 Relay 3 (0 = Off, 1 = On) controlling the fan
    GPIO_LED1_INV,    // GPIO13 WIFI_CHK Blue Led on PCA (0 = On, 1 = Off) - Link and Power status
    GPIO_REL2,        // GPIO14 WIFI_O1 Relay 2 (0 = Off, 1 = On) controlling the fan
    GPIO_REL4,        // GPIO15 WIFI_O3 Relay 4 (0 = Off, 1 = On) controlling the fan
    0, 0
  },
  {                   // EXS_DIMMER - EX-Store WiFi Dimmer v4, two channel (ESP8266 w/ separate MCU dimmer)
                      // https://ex-store.de/2-Kanal-RS232-WiFi-WLan-Dimmer-Modul-V4-fuer-Unterputzmontage-230V-3A
                      // https://ex-store.de/2-Kanal-RS232-WiFi-WLan-Dimmer-Modul-V4-fuer-Unterputzmontage-230V-3A-ESP8266-V12-Stift-und-Buchsenleisten
    0,
    GPIO_TXD,         // GPIO01 MCU serial control
    GPIO_LEDLNK,      // GPIO02 LED Link
    GPIO_RXD,         // GPIO03 MCU serial control
    GPIO_USER,        // GPIO04
    GPIO_USER,        // GPIO05
                      // GPIO06 (SD_CLK   Flash)
                      // GPIO07 (SD_DATA0 Flash QIO/DIO/DOUT)
                      // GPIO08 (SD_DATA1 Flash QIO/DIO/DOUT)
    0,                // GPIO09 (SD_DATA2 Flash QIO or ESP8285)
    0,                // GPIO10 (SD_DATA3 Flash QIO or ESP8285)
                      // GPIO11 (SD_CMD   Flash)
    GPIO_USER,        // GPIO12
    GPIO_EXS_ENABLE,  // GPIO13 EXS MCU Enable
    GPIO_USER,        // GPIO14
    0,                // GPIO15
    0, 0
  },
  {                   // PWM_DIMMER - Support for Martin Jerry/acenx/Tessan/NTONPOWER SD0x PWM
                      // dimmer switches. The brightness of the load for these dimmers is
                      // controlled by a PWM GPIO pin. There are typically power, up & down
                      // buttons and 4 LED's. Examples are:
                      // https://www.amazon.com/dp/B07FXYSVR1
                      // https://www.amazon.com/dp/B07V26Q3VD
                      // https://www.amazon.com/dp/B07K67D43J
                      // https://www.amazon.com/dp/B07TTGFWFM
    GPIO_KEY3,        // GPIO00 Up button
    GPIO_KEY2,        // GPIO01 Down button
    0,                // GPIO02
    GPIO_LED4_INV,    // GPIO03 Level 5 LED
    GPIO_LEDLNK_INV,  // GPIO04 LED Link
    GPIO_LED3_INV,    // GPIO05 Level 4 LED
                      // GPIO06 (SD_CLK   Flash)
                      // GPIO07 (SD_DATA0 Flash QIO/DIO/DOUT)
                      // GPIO08 (SD_DATA1 Flash QIO/DIO/DOUT)
    0,                // GPIO09 (SD_DATA2 Flash QIO or ESP8285)
    0,                // GPIO10 (SD_DATA3 Flash QIO or ESP8285)
                      // GPIO11 (SD_CMD   Flash)
    GPIO_LED2_INV,    // GPIO12 Level 3 LED
    GPIO_PWM1,        // GPIO13 Dimmer PWM
    GPIO_LED1_INV,    // GPIO12 Level 2 LED
    GPIO_KEY1_INV,    // GPIO15 Power button
    GPIO_REL1_INV,    // GPIO16 Power relay/Level 1 LED
    0
  },
  {                   // SONOFF_D1 - Sonoff D1 RF Dimmer 433 (ESP8285)
    GPIO_USER,        // GPIO00 Pad
    GPIO_TXD,         // GPIO01 D1 control
    0,                // GPIO02
    GPIO_RXD,         // GPIO03 D1 control
    0,                // GPIO04 DEBUG_RX
    0,                // GPIO05 DEBUG_TX
                      // GPIO06 (SD_CLK   Flash)
                      // GPIO07 (SD_DATA0 Flash QIO/DIO/DOUT)
                      // GPIO08 (SD_DATA1 Flash QIO/DIO/DOUT)
    0,                // GPIO09
    0,                // GPIO10
                      // GPIO11 (SD_CMD   Flash)
    0,                // GPIO12
    GPIO_LED1_INV,    // GPIO13 WiFi Blue Led - Link and Power status
    0, 0, 0, 0
  }
};

#endif  // ESP8266

#ifdef ESP32
#include "tasmota_template_ESP32.h"
#endif  // ESP32

#endif  // _TASMOTA_TEMPLATE_H_<|MERGE_RESOLUTION|>--- conflicted
+++ resolved
@@ -230,12 +230,9 @@
   GPIO_ELECTRIQ_MOODL_TX, // ElectriQ iQ-wifiMOODL Serial TX
   GPIO_AS3935,
   GPIO_PMS5003_TX,     // Plantower PMS5003 Serial interface
-<<<<<<< HEAD
-  GPIO_WINDMETER_SPEED,  // WindMeter speed counter pin
-=======
   GPIO_BOILER_OT_RX,   // OpenTherm Boiler RX pin
   GPIO_BOILER_OT_TX,   // OpenTherm Boiler TX pin
->>>>>>> 27be030e
+  GPIO_WINDMETER_SPEED,  // WindMeter speed counter pin
   GPIO_SENSOR_END };
 
 // Programmer selectable GPIO functionality
@@ -324,11 +321,8 @@
   D_SENSOR_HRXL_RX "|"
   D_SENSOR_ELECTRIQ_MOODL "|"
   D_SENSOR_AS3935 "|" D_SENSOR_PMS5003_TX "|"
-<<<<<<< HEAD
+  D_SENSOR_BOILER_OT_RX "|" D_SENSOR_BOILER_OT_TX "|"
   D_SENSOR_WINDMETER_SPEED
-=======
-  D_SENSOR_BOILER_OT_RX "|" D_SENSOR_BOILER_OT_TX
->>>>>>> 27be030e
   ;
 
 const char kSensorNamesFixed[] PROGMEM =
@@ -602,6 +596,9 @@
 #if defined(USE_TX20_WIND_SENSOR) || defined(USE_TX23_WIND_SENSOR)
   GPIO_TX2X_TXD_BLACK, // TX20/TX23 Transmission Pin
 #endif
+#ifdef USE_WINDMETER
+  GPIO_WINDMETER_SPEED,
+#endif
 #ifdef USE_MP3_PLAYER
   GPIO_MP3_DFR562,     // RB-DFR-562, DFPlayer Mini MP3 Player Serial interface
 #endif
@@ -676,14 +673,9 @@
 #ifdef USE_AS3935
   GPIO_AS3935,
 #endif
-<<<<<<< HEAD
-#ifdef USE_WINDMETER
-  GPIO_WINDMETER_SPEED,
-=======
 #ifdef USE_OPENTHERM
   GPIO_BOILER_OT_RX,
   GPIO_BOILER_OT_TX,
->>>>>>> 27be030e
 #endif
 };
 
