/*
  tasmota_version.h - Version header file for Tasmota

  Copyright (C) 2021  Theo Arends

  This program is free software: you can redistribute it and/or modify
  it under the terms of the GNU General Public License as published by
  the Free Software Foundation, either version 3 of the License, or
  (at your option) any later version.

  This program is distributed in the hope that it will be useful,
  but WITHOUT ANY WARRANTY; without even the implied warranty of
  MERCHANTABILITY or FITNESS FOR A PARTICULAR PURPOSE.  See the
  GNU General Public License for more details.

  You should have received a copy of the GNU General Public License
  along with this program.  If not, see <http://www.gnu.org/licenses/>.
*/

#ifndef _TASMOTA_VERSION_H_
#define _TASMOTA_VERSION_H_

<<<<<<< HEAD
const uint32_t VERSION = 0x0C040000;   // 12.4.0.0
=======
const uint32_t VERSION = 0x0C040005;   // 12.4.0.5
>>>>>>> 1e571e1d

#endif  // _TASMOTA_VERSION_H_<|MERGE_RESOLUTION|>--- conflicted
+++ resolved
@@ -20,10 +20,6 @@
 #ifndef _TASMOTA_VERSION_H_
 #define _TASMOTA_VERSION_H_
 
-<<<<<<< HEAD
-const uint32_t VERSION = 0x0C040000;   // 12.4.0.0
-=======
-const uint32_t VERSION = 0x0C040005;   // 12.4.0.5
->>>>>>> 1e571e1d
+const uint32_t VERSION = 0x0C050000;   // 12.5.0.0
 
 #endif  // _TASMOTA_VERSION_H_