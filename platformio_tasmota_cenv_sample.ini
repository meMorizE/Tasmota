--- conflicted
+++ resolved
@@ -80,10 +80,6 @@
                               TTGO TWatch Library
                               Micro-RTSP
                               epdiy
-<<<<<<< HEAD
-                              esp32-camera
-=======
->>>>>>> 279b3494
 
 [env:tasmota32s3-mi32-homebridge]
 extends                     = env:tasmota32s3
