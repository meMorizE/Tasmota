--- conflicted
+++ resolved
@@ -7,16 +7,11 @@
 ### Added
 - Commands ``Sensor34 10 <valueA>`` and ``Sensor34 11 <valueB>`` to use HX711 absolute weight conversion (#15292)
 
-<<<<<<< HEAD
-### Fixed
-- NeoPool filtration speed display
-=======
 ### Changed
 - NeoPool: boost command with redox control state, relay and aux detail display
 
 ### Fixed
-- NeoPool filtration state
->>>>>>> af546d46
+- NeoPool filtration state and speed display
 
 ## [11.0.0.5] 20220407
 ### Added
