# Changelog
All notable changes to this project will be documented in this file.

## [Released]

## [12.4.0] 20230215
- Release Peter

## [12.3.1.6] 20230215
### Added
- ESP32 preliminary support for Matter protocol, milestone 1 (commissioning) by Stephan Hadinger
- Basic support for Shelly Pro 4PM
- Command ``DhtDelay<sensor> <high_delay>,<low_delay>`` to allow user control over high and low delay in microseconds (#17944)
- Berry `int64.fromstring()` to convert a string to an int64 (#17953)

### Breaking Changed
- TM1638 button and led support are handled as virtual switches and relays (#11031)

<<<<<<< HEAD
=======
### Changed
- Dht driver from v6 to v7
- LVGL allow access to `lv.LAYOUT_GRID` and `lv.LAYOUT_FLEX` (#17948)
- TuyaMcu support of virtual switches

>>>>>>> 8eb3879d
### Fixed
- ESP8266 Fix TLS SNI which would prevent AWS IoT connection (#17936)
- TuyaMcu exception 3 regression from v12.3.1.4

<<<<<<< HEAD
=======
### Removed

>>>>>>> 8eb3879d
## [12.3.1.5] 20230208
### Added
- ESP32 support for eigth energy phases/channels
- ESP32 command ``EnergyCols 1..8`` to change number of GUI columns
- ESP32 command ``EnergyDisplay 1..3`` to change GUI column presentation
- Support for SEN5X gas and air quality sensor by Tyeth Gundry (#17736)
- Berry add ``mdns`` advanced features and query
- ESP32 support for Biomine BioPDU 625x12 (#17857)

### Breaking Changed
- Berry energy_ctypes changed with new energy driver
- Berry energy_ctypes fixed accordingly

### Changed
- Energy refactoring preparing for ESP32 phase/channel extension

### Fixed
- ADE7953 when calibration data for second channel is used regression from v12.2.0.2
- Shelly Pro 1/2 relay click at restart regression from v12.3.1.4
- Zigbee extend plug-in modifiers to 16 bits
- Broken I2C priority regression from v12.3.1.3 (#17810)
- Energy usage and return migrated too small (/10000) regression from v12.3.1.3

## [12.3.1.4] 20230127
### Added
- Berry ``crypto.EC_P256`` ECDSA signature (required by Matter protocol)
- Berry add up flag to ``tasmota.wifi()`` and ``tasmota.eth()``, always return MAC

## [12.3.1.3] 20230115
### Added
- Support for PCA9632 4-channel 8-bit PWM driver as light driver by Pascal Heinrich (#17557)
- Berry `bytes()` now evaluates to `false` if empty
- Berry ``crypto.AES_CCM`` (required by Matter protocol)
- ESP32 support for BMPxxx sensors on two I2C busses (#17643)
- Berry add implicit ``_class`` parameter to static methods

### Changed
- Energy totals max supported value from +/-21474.83647 to +/-2147483.647 kWh
- Removed delays in TasmotaSerial and TasmotaModbus Tx enable switching
- Increase rule event buffer from 100 to 256 characters (#16943)
- All calls to atof() into CharToFloat() reducing code size by 8k
- Keep webserver enabled on command ``upload``

### Fixed
- Energy dummy switched voltage and power regression from v12.2.0.2
- Orno WE517 modbus serial config 8E1 setting (#17545)
- No IP address shown when in AP mode regression from v12.3.1.1 (#17599)
- Rename ``tasmota4M.bin`` to ``tasmota-4M.bin`` to solve use of ``tasmota-minimal.bin`` (#17674)
- DNS lookup for ``upload`` from ota server using http regression from v12.3.1.1

## [12.3.1.2] 20221231
### Added
- Berry crypto add ``EC_P256`` and ``PBKDF2_HMAC_SHA256`` algorithms required by Matter protocol
- Berry crypto add ``random`` to generate series of random bytes
- Berry crypto add ``HKDF_HMAC_SHA256``
- Support for up to 3 single phase modbus energy monitoring device using generic Energy Modbus driver
- Berry crypto add ``SPAKE2P_Matter`` for Matter support
- Support for IPv6 only networks on Ethernet (not yet Wifi)
- Support for TM1650 display as used in some clocks by Stefan Oskamp (#17594)

### Changed
- ESP32 Framework (Core) from v2.0.5.4 to v2.0.6 (IPv6 support)
- Tasmota OTA scripts now support both unzipped and gzipped file uploads (#17378)
- NTP default servers to dual-stack (IPv4/IPv6)
- Revert TuyaMcu rewrite by btsimonh as lack of support

### Fixed
- Shutter default motorstop set to 0 (#17403)
- Shutter default tilt configuration (#17484)
- Modbus transmit enable GPIO enabled once during write buffer
- ESP8266 set GPIO's to input on power on fixing relay spikes (#17531)

## [12.3.1.1] 20221221
### Added
- Support for IPv6 DNS records (AAAA) and IPv6 ``Ping`` for ESP32 and ESP8266 (#17417)
- Berry support for ``crypto.SHA256`` (#17430)
- Support for RGB displays (#17414)
- Berry add crypto AES_CTR, HDMAC_SHA256, MD5

### Changed
- ESP32 Framework (Core) from v2.0.5.3 to v2.0.5.4 (IPv6 support)

## [12.3.1] 20221216
- Release Percy

## [12.3.0.1] 20221216
### Changed
- ESP32 initial otaurl from http to https

### Fixed
- ESP8266 zigbee exception 3 regression from v12.3.0 (#17397)

## [12.3.0] 20221215
- Release Percy

## [12.2.0.6] 20221215
### Added
- Serial Modbus transmit enable GPIOs to all modbus energy drivers and modbus bridge (#17247)
- Berry crypto module, with AES_GCM by default and EC_CC25519 optional
- IPv6 support for Ethernet (ESP32)
- Support for ME007-ULS narrow FoV ultrasonic distance sensor by Mathias Buder (#17376)

### Changed
- TasmotaSerial library from v3.5.0 to v3.6.0
- Removed leading spaces on commands ``(S)SerialSend1 to 6`` but keep on duplicate commands ``(S)SerialSend11 to 16`` (#16723)
- MQTT now uses Tasmota's DNS resolver instead of LWIP (#17387)
- Shutter bug fixes and functionality upgrade (#17380)

### Fixed
- TasmotaSerial ``read(buffer, size)`` regression from v9.3.0
- RCSwitch exception 0/6 on some protocols (#17285)
- ESP32 exception 28 when RtcNtpServer is enabled on restart (#17338)
- Analog MQ exception 28 on restart (#17271)
- ESP32 fix ``Ping`` (#17373)

## [12.2.0.5] 20221129
### Added
- ESP32 DS18x20 parasitic power usage when defining W1_PARASITE_POWER (#17112)
- Optional define ``SERIAL_BRIDGE_BUFFER_SIZE`` to set Serial Bridge internal buffer size (Default ESP8266 = 256, ESP32 = 800)
- Command ``SSerialBuffer 256..SERIAL_BRIDGE_BUFFER_SIZE`` to change serial bridge rx buffer size (#17120)
- Command ``SetOption35 0..255`` to skip number of received messages in Serial Bridge (default 0) (#17140)
- Teleinfo TEMPO (BBR) contract (#17160)
- Support for HLK-LD2410 24GHz smart wave motion sensor
- Berry ``mdns`` module (#17202)
- IPv6 preview for ESP32, also working for ESP8266

### Changed
- Serial Bridge default internal serial rx buffer size from 64 to 256 (#17120)
- Accept filename extensions to GUI file upload input fields (#16875)
- AC PWM dimmer lineair power distribution (#17177)

### Fixed
- ModbusBridge baudrates over 76500 baud (#17106)

### Removed
- Accept filename extensions to GUI file upload input fields as not functional in some browsers (#16875)

## [12.2.0.4] 20221117
### Added
- Support for Plantower PMSx003T AQI models with temperature and humidity (#16971)
- Support for Dingtian x595/x165 shift register based relay boards by Barbudor (#17032)
- New ``FUNC_NETWORK_UP`` and ``FUNC_NETWORK_DOWN`` events
- WS2812 and Light ArtNet DMX control over UDP port 6454 (#17059)
- Command ``SwitchMode 16`` sending only MQTT message on inverted switch change (#17028)
- Support for HMC5883L 3-Axis Digital Compass sensor by Andreas Achtzehn (#17069)
- Berry add ``udp->close()`` method (#17094)
- Command ``RgxClients`` for range extender clients list (#17048)
- Command ``RgxPort [tcp|udp], gateway_port, client_mac, client_port`` for range extender port forwardings (#17092)

### Changed
- Reverted Flash Mode back from ``DIO`` to ``DOUT`` for ESP8266/ESP8285 (#17019)
- ESP32 Framework (Core) from v2.0.5.2 to v2.0.5.3 (#17034)
- TuyaMcu rewrite by btsimonh (#17051)
- WS2812 sends signal to only ``Pixels`` leds instead of sending to 512 leds (#17055)
- Zigbee improved Aqara plug support and completed cluster 0x0702 (#17073)
- ESP32 LVGL library from v8.3.2 to v8.3.3 (no functional change)

### Fixed
- SenseAir S8 module detection (#17033)

## [12.2.0.3] 20221109
### Added
- Support for BP1658CJ RGBCW led bulbs like Orein OS0100411267 by Cossid (#17011)

### Breaking Changed
- Redesign distance sensors VL53LXX, TOF10120, HRXL and DYP to use cm instead of mm (#17021)

### Changed
- Default Flash Mode changed from ``DOUT`` to ``DIO`` for ESP8266/ESP8285

## [12.2.0.2] 20221107
### Added
- Support for Digital Addressable Lighting Interface (DALI) by Andrei Kazmirtsuk (#16938)
- Support for two phase power calibration using commands ``PowerSet2``, ``VoltageSet2`` and ``CurrentSet2``
- Support for NTAG2xx tags read and write on PN532 NFC reader (#16939)
- Berry ``bytes().reverse()`` method (#16977)
- ESP32 Support for DMX ArtNet Led matrix animations (#16984)
- Command ``SetOption47 1..255`` to delay power on relay state in seconds reducing power surge. ``SO47 1`` delays until network connected. ``SO47 2`` delays until mqtt connected
- ESP32 DMX ArtNet optimization to avoid any object allocation and avoid garbage collector pauses
- Berry add ``dyn`` class

### Changed
- Move some persistent data (PowerLow)
- ESP32 Framework (Core) from v2.0.5 to v2.0.5.2
- ADE7953 monitoring from instant power to accumulated energy (#16941)

### Fixed
- Deduplicate code and fix %timer n% rule regression from v12.2.0 (#16914)
- Serial initialization for baudrate and config (#16970)
- ModbusBridge buffer overflow (#16979)
- Default serial bridge configuration from 5N1 to 8N1 regression from v10.1.0.3

### Removed
- Define ``USE_PN532_DATA_RAW`` from NFC reader (#16939)

## [12.2.0.1] 20221026
### Added
- DS18x20 support on up to four GPIOs by md5sum-as (#16833)
- Berry add `bytes().setbytes()` (#16892)
- Support for Shelly Pro 1/1PM and 2/2PM (#16773)
- Add Zigbee router firmware for Sonoff ZBBridgePro (#16900)
- Prepare for DMX ArtNet support on ESP32

### Changed
- DS18x20 ``DS18Alias`` to ``DS18Sens`` (#16833)
- Compiling with reduced boards manifests in favour of Autoconfig (#16848)
- Add NeoPool ``NPFiltration 2`` toggle cmnd (#16859)
- ESP32 NimBLE library from v1.4.0 to v1.4.1 (#16775)

### Fixed
- BP5758D red channel corruption regression from v12.1.1.6 (#16850)

## [12.2.0] 20221017
- Release Patrick

## [12.1.1.6] 20221017
### Added
- Command ``WcClock 10..200`` set webcam clock in MHz. Default is 20
- ESP32 Automatically resize FS to max flash size at initial boot (#16838)
- Command ``SspmPowerOnState<relay> 0|1|2`` to set Sonoff SPM 4Relay module v1.2.0 power on state overruling tasmota  global power on state. 0 = Off, 1 = On, 2 = Saved state (#13447)
- Support for Flash size 32/64/128 MB in Partition Wizard and auto-resize

## [12.1.1.5] 20221013
### Added
- Command ``Sunrise 0..3`` to select sunrise dawn angle between Normal, Civil, Nautical or Astronomical (#16795)

## [12.1.1.4] 20221012
### Added
- Support for Shelly Plus 2PM using template ``{"NAME":"Shelly Plus 2PM PCB v0.1.9","GPIO":[320,0,0,0,32,192,0,0,225,224,0,0,0,0,193,0,0,0,0,0,0,608,640,3458,0,0,0,0,0,9472,0,4736,0,0,0,0],"FLAG":0,"BASE":1,"CMND":"AdcParam1 2,10000,10000,3350"}``
- Zigbee Alexa/Hue emulation, support multiple switches on separate endpoints (#16718)
- Support for QMC5883L magnetic induction sensor by Helge Scheunemann (#16714)
- LVGL/HASPmota add tiny "pixel perfect" fonts for small screens (#16758)
- HASPmota support for TTF fonts (#16759)
- Support for Modbus Energy Monitoring devices using a rule file. See ``xnrg_29_modbus.ino`` for more information

### Changed
- ESP32 LVGL library from v8.3.0 to v8.3.2
- Increase serial console fixed input buffer size from 520 to 800
- Swap Shelly EM internal channels A and B to match P1 and P2 (#16486)

## [12.1.1.3] 20221003
### Added
- ESP32-S2 and ESP32-S3 touch button support
- Zigbee friendly names per endpoint

### Fixed
- ESP32 touch button multi-press and hold detection (#16596)

## [12.1.1.2] 20220927
### Added
- Berry has persistent MQTT subscriptions: auto-subscribe at (re)connection
- Berry automated solidification of code
- Support of optional file calib.dat on ADE7953 based energy monitors like Shelly EM (#16486)
- Command ``SetOption46 0..255`` to add 0..255 * 10 milliseconds power on delay before initializing I/O (#15438)
- Zigbee support for decimal Voltage/Current/Power on power metering plugs
- Command ``UrlFetch <url>`` to download a file to filesystem
- Zigbee basic support for Green Power
- Berry add ``introspect.setmodule(name:string, value:any) -> nil``

### Changed
- ESP32 Increase number of button GPIOs from 8 to 28 (#16518)
- IRremoteESP8266 library from v2.8.2 to v2.8.3
- Tasmota Core32 from 2.0.4.1 to 2.0.5
- IRremoteESP8266 library from v2.8.3 to v2.8.4
- Zigbee report unprocessed attributes
- Platformio one Platform for all Tasmota frameworks Core32 2.0.5 (#16644)

## [12.1.1.1] 20220910
### Added
- Support for SGP40 gas and air quality sensor (#16341)
- Support for Modbus writing using ModbusBridge by JeroenSt (#16351)
- Support for Ethernet in ESP32 safeboot firmware (#16388)
- Flowrate meter flow amount/duration, show values in table format (#16385)
- Zigbee prepare for Green Power support (#16407)
- Command ``SetOption146 1`` to enable display of ESP32 internal temperature
- Support for DFRobot SEN0390 V30B ambient light sensor (#16105)
- Command ``DspSpeed 2..127`` to control message rotation speed on display of POWR3xxD and THR3xxD
- Command ``DspLine<1|2> <index>,<unit>,<index>,<unit>,...`` to select message(s) on display of POWR3xxD and THR3xxD

### Changed
- TasmotaModbus library from v3.5.0 to v3.6.0 (#16351)
- Button debouncing V3 by adopting switch debounce code (#16339)
- Thermostat max allowed temperature from 100 to 200C (#16363)
- Using command ``SerialBuffer`` raise max allowed buffer size to 2048 characters (#16374)

### Fixed
- Removed whitespace from JSON values with no decimals (#16365)

## [12.1.1] 20220825
- Release Patricia

### Fixed
- RTC not detected when lights are present (#16242)
- DNS lookup for .local domains (#16273)
- Button response delay regression from v12.0.2.4 (#16319)
- Lost module name in GUI regression from v12.0.2.4 - 20220803 (#16324)

## [12.1.0.1] 20220825
### Added
- Zigbee device plugin mechanism with commands ``ZbLoad``, ``ZbUnload`` and ``ZbLoadDump`` (#16252)
- ESP32-S3 support for internal temperature sensor
- Command ``StatusRetain`` (#11109)

### Changed
- ESP32 NimBLE library from v1.3.6 to v1.4.0

## [12.1.0] 20220818
- Release Patricia

## [12.0.2.4] 20220818
### Added
- Command ``SetOption45 1..250`` to change default bistable latching relay pulse length of 40 milliseconds
- Support for Modbus bridge adding commands ``ModbusSend``, ``ModbusBaudrate`` and ``ModbusSerialConfig`` (#16013)
- Support for multiple ``IRsend`` GPIOs (#16138)
- Zigbee added recording of when the battery was last reported (#16146)
- Zigbee add Battery auto-probe (can be disabled with ``SetOption143 1``) (#16148)
- Zigbee include "BatteryPercentage" in all messages
- Commands ``WifiScan`` and ``WifiTest`` (#16141)
- Support for Catalan language translations by Albert Gonzalez (#16145)
- Zigbee ``SetOption144 1`` includes a timestamp in `ZbReceived` messages

### Changed
- ESP32 LVGL library from v8.2.0 to v8.3.0 (#16019)
- Tasmota ESP32 Arduino core from v2.0.4 to v2.0.4.1 (#16110)
- TasmotaModbus library from v3.4.0 to v3.5.0 (#16245)

### Fixed
- Restore EnergyToday after using command ``restart 2`` and power cycle (#16118)
- Fixed IR crash on ESP32 (#16173)
- Zigbee fix Tuya for writing attributes

## [12.0.2.3] 20220716
### Added
- Support for Sonoff POWR3xxD and THR3xxD (#15856)
- Support for bistable (latching) relays mixed with monostable relays using GPIO Relay_b or Relay_bi as used by Sonoff POWR320D and THR320D
- ESP32 Support for Ultra Low Power (ULP) coprocessor via Berry by Christian Staars (#15916)
- Command ``Sleep2 !`` to cancel pending one-shot speed setting (#15954)

### Changed
- Driver DHT v6 consolidation for both ESP8266 and ESP32 to support SI7021, THS01 and MS01 on ESP32 (#15856)
- Tasmota ESP32 Arduino core from v2.0.3 to v2.0.4 (#15940)

## [12.0.2.2] 20220701
### Added
- Command ``GlobalTemp2 1..250`` to select Global Temperature source indexed from teleperiod occurance data (#15834)
- Command ``GlobalHum2 1..250`` to select Global Humidity source indexed from teleperiod occurance data (#15834)
- Command ``GlobalPress2 1..250`` to select Global Pressure source indexed from teleperiod occurance data (#15834)

## [12.0.2.1] 20220622
### Added
- Support for 5-channel light dimmer driver SM2335 used in SwitchBot Color Bulbs (#15839)

### Fixed
- ESP32 SendMail not working over ethernet (#15794)

## [12.0.2] 20220620
- Release Paul

## [12.0.1.2] 20220620
### Added
- Command ``DnsTimeout 100..20000`` to change default DNS timeout from 1000 msec blocking if no DNS server found

### Fixed
- MQTT rc -4 on connections regression from v12.0.0 (#15809)

## [12.0.1] 20220617
- Release Paul

### Fixed
- Resolving NTP and/or MQTT server names regression from v12.0.0 (#15816)

## [12.0.0] 20220615
- Release Paul

## [11.1.0.4] 20220615
### Added
- Support for HYTxxx temperature and humidity sensor (#15715)
- Support for Sensirion SHT4X using define USE_SHT3X (#15349)
- Command ``SSerialSend9 1`` to enable Serial Bridge console Tee for debugging purposes
- Command ``SetOption142 1`` to wait 1 second for wifi connection solving some FRITZ!Box modem issues (#14985)

### Changed
- Restructured tasmota source directories taking benefit from PlatformIO Core v6.0.2
- ESP32 increase Serial Bridge input buffer from 130 to 520 characters

### Fixed
- ESP32 Arduino Core WiFi timeout is changed from msec to seconds
- Reduce blocking by adding WifiPollDns before resolving NTP and/or MQTT server names (#14394)
- SHT1X driver hangs and wrong values on ESP32 (#15790)

## [11.1.0.3] 20220602
### Added
- Support for Sonoff SPM v1.2.0
- Support for Sonoff Zigbee Bridge Pro by Stephan Hadinger (#15701)
- Command ``SspmDisplay 2`` to display Sonoff SPM energy data in GUI for user tab-selected relay modules (#13447)
- Command ``SetOption141 1`` to disable display of module name in GUI header
- Support for 5-channel light dimmer driver BP5758D used in Tuya bulbs (#15713)

### Fixed
- Possible pin output toggle after power on (#15630)

## [11.1.0.2] 20220514
### Added
- ESP32 Command ``Restart 3`` to switch between SafeBoot and Production

### Changed
- Prepare to remove dedicated Home Assistant discovery in favour of Tasmota Discovery and hatasmota
- ESP32 Tasmota SafeBoot with changed partition scheme allowing larger binaries

## [11.1.0.1] 20220504
### Added
- Support for Sonoff MS01 soil moisture sensor (#15335)
- Support for daisy chaining MAX7219 displays (#15345)
- Support for light schemes via DDP as default for ESP32x (#15436)
- Command ``EnergyExportActive<phase>`` to (p)reset energy export active for supported devices. Currently ADE7880 only (#13515)
- Sonoff SPM delayed SetPowerOnState (#13447)
- Command ``SetOption139 0/1`` to switch between pressure unit "mmHg" (0) or "inHg" (1) when ``SO24 1`` (#15350)
- Support for flowrate meters like YF-DN50 and similary (#15474)
- Command ``IfxRp ""|<policy>`` adds optional InfluxDb Retention Policy (#15513)
- Command ``SetOption140 0/1`` to switch between MQTT Clean Session (0) or Persistent Session (1) (#15530)

### Fixed
- SCD40 start low power command (#15361)
- Improv initial or erase device installation failing to provide Configure WiFi option
- BL09xx negative power presentation (#15374)

### Removed
- Arduino IDE support

## [11.1.0] 20220413
- Release Ostara

## [11.0.0.7] 20220413
### Added
- HX711 command ``Sensor34 10 0|1|<weight in gram>`` to set HX711 fixed tare (0 = use auto tare, 1 = use calibrated tare, Any other value is user selected tare)
- Command ``SetOption138 1`` to switch GUI energy multi-column layout from left/center (0) to right (1) align (#15342)

### Changed
- HX711 commands ``Sensor34 11 <valueA>`` and ``Sensor34 12 <valueB>`` to use HX711 absolute weight conversion (#15292)

### Fixed
- TasMesh relaunch wifi on esp_now_init failure (#15334)

### Removed
- HX711 command ``Sensor34 7`` as now active tare is persistent resulting in calculated current weight

## [11.0.0.6] 20220409
### Added
- HX711 commands ``Sensor34 10 <valueA>`` and ``Sensor34 11 <valueB>`` to use HX711 absolute weight conversion (#15292)

### Changed
- NeoPool boost command with redox control state, relay and aux detail display

### Fixed
- NeoPool filtration state and speed display

## [11.0.0.5] 20220407
### Added
- Support for improv as used by esp-web-tools
- Command ``IfxSensor 1`` to send non-teleperiod data to influxdb
- ESP32 Support for OpenHASP v1.0 by Stephan Hadinger (#15307)
- Command ``SetOption137 1`` to avoid MQTT publish of defined Tuya CMDs if SO66 is active (#15267)

### Changed
- Remove support for Internet Explorer by allowing ECMAScript6 syntax using less JavaScript code bytes (#15280)

### Fixed
- ESP32 save settings after OTA upload regression from v10.0.0.3
- HX711 false readings by removing large deviations

## [11.0.0.4] 20220402
### Added
- Command ``RtcNtpserver 0/1`` to enable Tasmota NTP server when enabled by define ``RTC_NTP_SERVER``
- NeoPool JSON modules, power module, cell info, chlorine, conductivity and ionization
- Support for up to four DS3502 digital potentiometers with command ``Wiper<x> 0..127``
- Command ``SetOption136 1`` to disable single sensor reports from Tuya devices while keeping teleperiod reports (#15216)

### Changed
- Consolidate three RTC chip drivers (DS3231, BM8563, PCF85363) into one driver updating RTC as soon as possible after restart
- Removed command ``Sensor33`` and replaced by ``RtcNtpserver``
- DS3231 I2C address define ``USE_RTC_ADDR`` into ``DS3231_ADDRESS``
- NeoPool remove ambiguous device color names
- Display of energy values in GUI use columns when define ``USE_ENERGY_COLUMN_GUI`` is enabled (default)
- IRremoteESP8266 library from v2.8.1 to v2.8.2
- Tasmota ESP32 Arduino core to v2.0.3
- ESP8266 Shrinked tasmota-minimal.bin by removing all commands except ``Upgrade``, ``Upload``, ``OtaUrl``, ``Seriallog``, ``Weblog`` and ``Restart``

### Fixed
- NeoPool NPBit and NPRead/NPReadL output
- ESP32 PowerOnState (#15084)

## [11.0.0.3] 20220312
### Added
- TasmotaSerial implement ``end()``
- ESP32 TasmotaSerial uart mapping to support multiple ``begin()`` and implement ``getUart()`` (#14981)
- Commands ``Sensor12 D0 .. D5, S0 .. S5`` allowing differential or single-ended modes (#15001)
- NeoPool commands ``NPpHMin``, ``NPpHMax``, ``NPpH``, ``NPRedox``, ``NPHydrolysis``, ``NPIonization``, ``NPChlorine`` and ``NPControl`` (#15015)
- NeoPool system voltages display
- Full DS3231 integration and synchronisation when using UBX (=GPS), NTP or manual time
- LVGL Splash screen and ``SetOption135 1`` to disable splash screen
- Command ``RfTimeout 100..60000`` to disable duplicate RfReceive. Default 1000 (#15061)
- Support for ADE7880 3 phase energy monitor as used in Shelly 3EM (#13515)
- Support for PCF85363 RTC as used in Shelly 3EM (#13515)

### Changed
- Extent number of pulsetimers from 8 to 32 (#8266)
- Tasmota ESP32 Arduino core to v2.0.2.3 (#14979)
- TasmotaSerial library from v3.4.0 to v3.5.0 (#14981)
- NeoPool limit relay output to the number actually available

## [11.0.0.2] 20220225
### Changed
- Enabled ethernet and Sonoff SPM in ``tasmota32.bin``

## [11.0.0.1] 20220220
### Added
- Command ``SspmMap 0`` to reset Sonoff SPM default mapping
- Command ``TcpConnect <port><ip_address>`` to add client connection mode (#14874)
- ESP32 support for BLE Mi scale V1 (#13517)
- ESP32 integrate Homekit in Bluetooth binary (#14818)
- ESP32 Berry always enable rules
- ESP32 Berry bootloop protection
- ESP32 Berry virtual Alexa hue device (#14833)

### Changed
- Adafruit BusIO library from v1.0.10 to v1.11.0
- ESP32 update the internal Berry type system to sync with Skiars Berry repository. No expected impact on code, but .bec files need to be generated again. (#14811)
- ESP32 LVGL library from v8.1.0 to v8.2.0
- ESP32 NimBLE library from v1.3.3 to v1.3.6
- Sonoff SPM increase max number of relays supported to 32 (8 SPM-4Relay modules)

### Fixed
- SSPM energy yesterday when zero
- GPIO OptionE1 selection regression (#14821)
- BL0939, BL0940 and BL0942 energy monitoring buffer miscompares resulting in wrong daily energy values regression from v9.5.0.8 (#14829)
- Orno WE517 power meter phase 2 current reactive (#14841)
- Wiegand 34-bit rfid reading and presentation (#14834)

## [11.0.0] 20220212
- Release Olivia

## [10.1.0.8] 20220212
### Changed
- From Calendar Versioning (CalVer) back to Semantic Versioning (SemVer) for better major change indication and future support

## [2022.1.4 = 10.1.0.7] 20220205
### Added
- Rule variables %timer1% to %timer16% (#14619)

### Changed
- Version display from 2022.01.3 to 2022.1.4

### Fixed
- SR04 sensor driver regression from 2022.01.2

## [2022.01.3 = 10.1.0.6] 20220204
### Added
- Command ``WebTime <start_pos>,<end_pos>`` to show part of date and/or time in web gui based on "2017-03-07T11:08:02-07:00"
- ESP32 disable serial console when 3 (ESP32) or 2 (Other models) serial interfaces are requested (#14487)
- Support for BME688 with latest Bosch-Sensor-API library (#14513)
- Command ``SetOption44 1..100`` to set base tolerance percentage for matching incoming IR messages (default 25, max 100) (#14555)
- Command ``Json {<Tasmota commands>}`` to enable input of any command as JSON tokens (#14568)
- Rule variable %color% (#14572)
- Command ``SspmDisplay 1`` to display Sonoff SPM energy data in GUI for relays powered on only
- Command ``SspmEnergyTotal<relay>`` to (p)reset Sonoff SPM total energy without today's energy
- Command ``SspmEnergyYesterday<relay>`` to (p)reset Sonoff SPM energy yesterday
- Command ``SspmHistory<relay>`` to retrieve Sonoff SPM daily energy up to last six month (as defined by ARM firmware)
- Command ``SspmIAmHere<relay>`` to (faintly) blink Sonoff SPM-4Relay module error light of requested relay
- Command ``SspmLog<relay> [x]`` to retrieve Sonoff SPM relay power state change and cause logging
- Command ``SspmOverload<relay> <options>`` to set Sonoff SPM overload criteria for any relay
- Command ``SspmScan`` to rescan Sonoff SPM modbus
- Support for MQ analog sensor for air quality by Francesco Adriani (#14581)
- Command ``SetOption134 1`` to disable PWM auto-phasing for lights by default (new behavior) (#14590)
- Increase PWM channels to 16 (Esp32 only)
- Initial support for ESP32S3 with support for 38 configurable GPIOs

### Changed
- BME68x-Sensor-API library from v3.5.9 to v4.4.7
- ESP32 core library from v2.0.2 to v2.0.2.1 (#14553)

### Fixed
- OneWire-Stickbreaker (DS18x20) library support for ESP32S2 (#14338)

## [2022.01.2 = 10.1.0.5] 20220116
### Added
- Tasmota favicon to webbrowser tab (#14322)
- Commands for ESP32 ethernet configuration ``EthIpAddress``, ``EthGateway``, ``EthSubnetmask``, ``EthDnsServer1`` and ``EthDnsServer2`` (#14385)
- Support for Eastron SDM230 modBus energy meter (#13443)

### Changed
- IRremoteESP8266 library from v2.8.0 to v2.8.1

## [2022.01.1 = 10.1.0.4] 20220107
### Added
- Experimental ADE7953 (Shelly EM) reset on restart (#14261)
- Command ``SspmMap 2,1,..`` to map Sonoff SPM scanned module to physical module (#14281)
- Solax X1 modbus RTS support and offline status (#14305)
- DDP schemes for light and WS2812 (#14017)
- ESP32 single binary firmware (#14239)
- ESP32 support for USE_PWM_DIMMER as GPIO ``Option E1``
- Support for Linkind dimmer as GPIO ``Option A6`` (#14004)

### Changed
- PubSubClient library from v2.8.12 to v2.8.13
- TasmotaSerial library from v3.3.0 to v3.4.0
- TasmotaModbus library from v1.2.0 to v3.4.0
- From Semantic Versioning (SemVer) to Calendar Versioning (CalVer)
- ESP32 Set stack size with ``#define SET_ESP32_STACK_SIZE``, added ``StackLowMark`` metrics
- ESP32 Berry stores compiled bytecode into IRAM, freeing space in heap (#14307)

### Fixed
- Intermittent exceptions and heap corruption due to PubSubClient library buffer overflow (#13700)
- Scripter memory corruption (#14268)
- Edit file for SD card (#14229)
- Solax X1 negative temperature support (#14278)
- Modbus serial config regression from v10.1.0.3

## [10.1.0.3] 20211231
### Added
- Command ``SSerialConfig <serialconfig>`` to change Serial Bridge configuration

### Fixed
- DHT support negative temperatures on different hardware (#14173)
- ESP32 Provide proper OTA_URL for tasmota32solo1 (#14202)
- Hardware serial parity and stop bits support (#14212)

### Changed
- LVGL update from 8.0.2 to 8.1.0

## [10.1.0.2] 20211225
### Changed
- TasmotaSerial library from v3.3.0 to v3.4.0 - reverted (#14153)
- Force initial serial configuration even if no serial GPIO's are enabled (#14153)
- Revert change to fix extra flashwrite before QuickPowerDetection (#14153)
- Increase SerialBridge receive buffer from 130 to 256 characters - reverted (#14153)
- ESP8266Audio library from v1.9.2 to v1.9.5 (#14172)
- ESP8266SAM library from v1.0 to v1.0.1 (#14172)

### Fixed
- Serial broken after #14153 - reverted

## [10.1.0.1] 20211223
### Added
- PWM Dimmer two button support (#13993)
- Device Group Send full status item (#14045)
- Support for MAX7219 Dot Matrix displays (#14091)
- ESP32 support for TuyaMcu
- ESP32 Berry features

### Changed
- Mitsubishi HVAC temperature resolution (#13936)
- Remove restriction of topic must differ from mqttclient (#14019)

### Fixed
- EZOO2 sensor message format (#14000)
- ESP32 Webcam exception during flashwrites
- ESP32 LedPwmMode exception (#14073)
- ESP32 Compile error when I2S_Audio is enabled (#14095)

## [10.1.0] 20211208
- Release Noelle

### Added
- Berry added ``tcpclient``

## [10.0.0.4] 20211208
### Added
- (Internal) Support for FUNC_BUTTON_MULTI_PRESSED in (light)drivers
- Support for GPE Multi color smart light as sold by Action in the Netherlands
- Support for 74xx595 8-bit shift registers (#13921)

### Changed
- (Internal) Range conversion edge values
- NimBLE to v.1.3.3
- MQTT TLS dual mode (CA or fingeprint) in same firmware, ``SetOption132 1`` to force fingerprint
- Toolchains for ESP32x changed from 8.4.0-2021r1 to 8.4.0-2021r2

### Fixed
- Tuya dimmer range issue (#13849)
- BLE Memory leak with update NimBLE v.1.3.1 to v.1.3.3
- Compile error BLE EQ3 driver with core 2.0.x (#13948)

## [10.0.0.3] 20211130
### Added
- Shutter support for venetian blinds with tilt control
- ESP32 Autoconfiguration
- ESP32 fix leftover GPIO configuration after restart
- ESP32 Proof of Concept Sonoff SPM with limited functionality (switching and energy monitoring) (#13447)
- WS2812 scheme 13 stairs effect (#13595)
- ESP32 Preliminary support for Tasmota Apps (.tapp extesions)
- ESP32 Berry support for neopixel (WS2812, SK6812)
- Command ``IfxPeriod `` to overrule ``Teleperiod`` for Influx messages (#13750)
- ESP32 OTA over HTTPS
- ESP32 Berry ``import re`` regex module
- ESP32 HTTPS support to ``WebQuery``

### Changed
- ESP8266 Gratuitous ARP enabled and set to 60 seconds (#13623)
- Removed ILI9488 driver in favor of Unversal Display Driver
- IRremoteESP8266 library from v2.7.20 to v2.8.0 (#13738)
- Ethernet hostname ending in ``_eth`` to ``-eth`` according to RFC952
- ESP32 core library from v2.0.1 to v2.0.1.1 (#13768)

### Fixed
- ESP32 analog NTC temperature calculation (#13703)
- ESP32 ethernet broken by core 2.x
- ESP32 I2C clock stretch issue (#13768)

### Removed
- ILI9488 driver in favour of Universal Display driver (#13719)

## [10.0.0.2] 20211113
### Added
- Support for HDC2010 temperature/humidity sensor by Luc Boudreau (#13633)

### Breaking Changed
- ESP32-S2 TSettings memory usage fixed to 4096 bytes regression from v9.5.0.8

### Changed
- ESP32 core library from v1.0.7.5 to v2.0.1

## [10.0.0.1]
### Added
- Berry add module ``python_compat`` to be closer to Python syntax (#13428)
- 1 second heartbeat GPIO
- Command ``TcpConfig`` for TCPBridge protocol configuration (#13565)

### Changed
- File editor no-wrap (#13427)
- ESP32 core library from v1.0.7.4 to v1.0.7.5
- ESP32-C3 core library from v2.0.0-post to v2.0.1-rc1

### Fixed
- Initial reset RTC memory based variables like EnergyToday and EnergyTotal
- ESP32 Telegram compile error (#13435)
- SML compile error (#13441)
- GUI checkbox MQTT TLS not saved regression from v9.2.0.3 (#13442)
- Discovery of shutters (#13572)
- ESP32-C3 OneWire as used by DS18x20 (#13583)

## [10.0.0] 20211019
- Release Norman

## [9.5.0.9] 20211019
### Added
- Command ``SetOption129 1`` to enable split total energy results (#13030)
- Command ``SetOption130 1`` adding heap size (and ESP32 fragmentation) to logging timestamp for debugging
- Commands ``EnergyTotal<phase>``, ``EnergyToday<phase>`` and ``EnergyYesterday<phase>`` to (re)set energy values
- Commands ``EnergyUsage`` and ``EnergyExport`` to (re)set energy usage and export values
- Berry add module ``import persist``
- Support for BL0942 energy monitor (#13259)
- Support for HM330X SeedStudio Grove Particule sensor (#13250)

### Breaking Changed
- ESP32 LVGL updated to v8.0.2

### Changed
- Removed command ``EnergyReset`` as it is replaced by new commands
- Files starting with underscore in file system are no more hidden
- ESP32 Memory display to exclude IRAM (i.e. less by 40-50KB) (#13294)
- LVGL Berry namespace ``lv.*`` added and removed ``lv_*`` constants

### Fixed
- ESP32 restore GPIO16/17 if no PSRAM was found regression from v9.5.0.3
- Restore functionality as documented when both GPIO_LED1 and GPIO_LED2 are used regression from v8.5.0 (#13368)

## [9.5.0.8] 20210927
### Added
- Command ``WebGetConfig <url>`` if ``#define USE_WEBGETCONFIG`` is enabled to restore/init configuration from external webserver (#13034)
- Berry class ``webclient`` for HTTP/HTTPS requests
- Support for ESP32S2 GPIOs
- ESP32 add GPIO 6/7/8/11 to template and remove GPIO 28-31 (remapping so backwards compatible)
- Crash recorder ``Status 12`` for ESP32/ESP32S2/ESP32C3, supporting Esp-idf 3.3/4.4
- Support for ESP32/ESP32S2 DAC gpio via Berry
- Berry support for Serial
- Support for Sensirion SCD40/SCD41 CO2 sensor (#13139)
- Support for BL0939 energy monitor as used in ESP32 based Sonoff Dual R3 V2 Pow (#13195)
- Command ``WebQuery <url> GET|POST|PUT|PATCH [<headers>] <body>`` to extent HTTP requests (#13209)
- Berry print stack trace when exception, more detailed with line numbers if `#define USE_BERRY_DEBUG`

### Changed
- M5 Stack Core2 uses UNIVERSAL_DISPLAY with enabled LVGL as default now
- ``DisplayDimmer`` has now range 0..100 instead of 0..15
- Minimum PWM Frequency lowered to 2Hz on ESP32 (#13123)
- Use Tasmota Arduino Core32 1.0.7.4 for ESP32 builds (#13154)
- Shrinked Webcam build, uses now `USE_TASMOTA_DISCOVERY` (#13148)
- Berry revamped ``energy`` module to expose all C variables to Berry (read/write)

### Fixed
- OpenTherm invalid JSON (#13028)
- ESP32 crash when PSRAM is absent and ``BOARD_HAS_PSRAM`` set (#13037)
- MQTT TLS related connection timing errors (#13033)

## [9.5.0.7] 20210901
### Added
- Turn HTTP API (command ``SetOption128 1``) default on for backward compatibility
- Support for IEM3155 Wattmeter (#12940)
- Berry support for vararg
- Command ``Subscribe2 ...`` to subscribe to a MQTT topic without appended "/#" (#12858)
- Support for Hydreon RG-15 Solid State Rain sensor (#12974)
- Support for IKEA VINDRIKTNING particle concentration sensor (#12976)
- Berry support for Curve 25519 EC crypto
- Command ``SetOption2 1`` to enable display of global temperature/humidity/pressure info to JSON sensor message

### Changed
- Shelly EM template needs to use GPIO ADE7953_IRQ_2
- IRremoteESP8266 library from v2.7.19 to v2.7.20

### Fixed
- WDT reset on shutters with stepper motors during deceleration (#12849)
- Shelly 2.5 negative power values on relay 1 regression from 9.5.0.5
- Wiegand support for keypad zero key in single key mode using ``SetOption124 1`` (#12960)
- Hass and Tasmota discovery prefix topic notifications (#12972)
- Unable to disable MusicSync mode on Sonoff L1 Lite regression from 9.3.0 (#12930)
- Shelly Dimmer 2 Energy usage (#12815)
- Sonoff L1 (lite) smoother color transitions

## [9.5.0.6] 20210820
### Added
- Version bump to monitor possible HTTP issues releated to ``SetOption128``

### Changed
- Berry now compiling in ``strict`` mode to catch more bugs

### Fixed
- Fixed PWM5 on ESP32C3

## [9.5.0.5] 20210815
### Added
- Inital support for Wi-Fi extender (#12784)
- Neopool commands ``NPPHRes``, ``NPCLRes`` and ``NPIonRes`` (#12813)
- Support for (Yeelight) Mi Desk Pro using binary tasmota32solo1.bin
- Initial support for influxdb using ``#define USE_INFLUXDB`` and several ``Ifx`` commands
- Command ``SetOption128 1`` disabling web referer check default blocking HTTP web commands (#12828)

### Changed
- NeoPixelBus library from v2.6.3 to v2.6.7
- Make Sonoff L1 MusicSync persistent (#12008)
- Relax NTP poll if no ntpserver can be resolved by DNS
- Move firmware binaries to https://github.com/arendst/Tasmota-firmware/tree/main/release-firmware
- Default disable CORS for enhanced security and provide user compile option ``#define USE_CORS`` (#12827)
- Prometheus: All metrics are prefixed with ``tasmota_`` (#12842)
    Memory metrics have been cleaned up to work consistently between ESP8266 and ESP32
    The device name is reported as an info metric

### Fixed
- Neopool communication error (#12813)
- Negative power values for ADE7953 based devices like Shelly EM (#12874)

## [9.5.0.4] 20210801
### Added
- Support for second DNS server
- Optional IP filter to command ``TCPStart`` (#12806)

### Changed
- ESP8266Audio library from v1.5.0 to v1.9.2

## [9.5.0.3] 20210729
### Added
- Command ``SetSensor1..127 0|1`` to globally disable individual sensor driver
- Support for CAN bus and Freedom Won Battery Management System by Marius Bezuidenhout (#12651)
- Berry ESP32 support for I2S audio mp3 playback
- Berry add module ``introspect``
- Berry add ``tasmota.wifi()`` and ``tasmota.eth()``
- LVGL new widget ``lv_wifi_bars``

### Changed
- ESP32 core library from v1.0.7.1 to v1.0.7.3
- Disable PSRAM on unsupported hardware
- Replace spaces by hyphens in final hostname (#12710)
- Message ``Upload buffer miscompare`` into ``Not enough space``
- ESP32 remove GPIO initialization to INPUT from not used GPIOs to allow JTAG support

### Fixed
- Discovery fails when using ``%hostname%`` in a topic (#12710)
- ESP32-Solo OTA upgrade
- ESP32 buzzer in PWM mode exception (#12717)

## [9.5.0.2] 20210714
### Added
- Initial support for Tasmota Mesh (TasMesh) providing node/broker communication using ESP-NOW (#11939)
- MQTT minimum password length restriction in GUI (#12553)
- Command ``SetOption127 1`` to force Wi-Fi in no-sleep mode even if ``Sleep 0`` is not enabled
- Support for Technoline WS2300-15 Anemometer (#12573)
- Support for Telaire T6700 Series CO2 sensor by Alexander Savchenko (#12618)

### Changed
- ESP32 core library from v1.0.7 to v1.0.7.1
- IRremoteESP8266 library from v2.7.18 to v2.7.19
- ESP32 Ethernet Phy Type information to IDF v3+
- Allow buttons to work in AP normal mode (#12518)
- Enable Ping and rule features for any device compiled with more than 1M flash size (#12539)
- ESP32 internal sensor driver id moved from 87 to 127
- Extended supported sensor driver range to 128

### Fixed
- ESP32-C3 settings layout for configuration backup and restore
- ESP32 core v2.0.0 setting hostname
- Berry button handlers and error messages (#12521)
- Scripter and Display MQTT errors due to MQTT_DATA move to String (#12525)
- Scripter moving average and sml input validation (#12541)
- Zigbee Hue angle encoding (#12545)
- AM2320 value reporting (#12552)
- Exception 28 when unable to send MQTT message and a topic name without a slash '/' (#12555)
- Wi-Fi initial setup workaround for 11n only routers (#12566)
- ESP32 do not use chip temperature sensor as global temperature if external temperature sensor is used (#12630)

## [9.5.0.1] 20210701
### Added
- Berry ESP32 partition manager (#12465)
- Rule event support as JSON payload (#12496)
- Support for AM2320 Temperature and Humidity Sensor by Lars Wessels (#12485)

### Changed
- ESP32 core library from v1.0.6 to v1.0.7
- Speed up initial GUI console refresh
- Enable UFILESYS, GUI_TRASH_FILE and GUI_EDIT_FILE for any device compiled with more than 1M flash size
- Simplified configuration for ir-full and removal of tasmota-ircustom
- Refactor platformio (#12442)

### Fixed
- ESP32 Webcam add boundary marker before sending mjpeg image (#12376)
- DDS238-2 wrong reactive power value (#12283)
- NO VALID JSON regression from may 4th (#12440)
- Telegram response decoding stopped working after 20210621 and exception on long result message (#12451)
- Neopool compile error on DEBUG_TASMOTA_SENSOR (#12464)

## [9.5.0] 20210617
- Release Michael (Rossi)

## [9.4.0.6] 20210617
### Added
- Command ``MqttWifiTimeout 100..20000`` to control MQTT Wi-Fi connection timeout default set to 200 mS (#12222)

## [9.4.0.5] 20210615
### Added
- Preliminary support for Esp32C3 - RiscV based

### Changed
- NeoPixelBus library from v2.6.1.4 to v2.6.3 stage
- Allow longer MQTT response messages by removing fixed memory buffer with size 1040 to heap allocated buffer
- Command ``Timers`` layout of JSON message changed to single line
- Command ``Gpio`` layout of JSON message changed to single line
- Command ``Modules`` layout of JSON message changed to single line
- I2C extended MPU6886 to also support MPU9250 (found in Legacy M5Stack Fire)
- ESP32 increase log buffer from 4k to 6k to support longer messages
- Move Settings from DRAM to heap
- WifiManager save Wi-Fi configuration from settings, do it only once (#12242)
- Improving SI7021 reading reliability by adjusting timers (#12256)
- Refactor ESP32 partition selection, now via boards (#12257)
- Refactor platformio configurations by Jason2866
- Use correct template for Home Assistant light (#12317)

## [9.4.0.4] 20210610
### Added
- Version bump to signal new features to Hass
- Command ``Status0`` providing all status information on a single line
- LVGL support for PNG images (#12148)
- Update Sugar Valley Neopool driver (#12171)
- Acer projector support (#12190)
- I2S and Interrupt GPIO types (#12192)
- Update OpenTherm driver (#12195)
- Support for BM8563 RTC chip (I2C) found in M5Stack Core2 and M5StickC (#12199)
- Command ``TuyaSend5`` for hex string (#12211)
- Extend command ``Wifi`` with Wi-Fi Mode Control (#12292)

### Changed
- IRremoteESP8266 library from v2.7.16 to v2.7.18

### Fixed
- PING race condition breaks JSON in rule (#12106)
- Support Tuya powermeter >6500W (#12115)
- Zigbee max end-device (#12159)
- Prevent keep state MCP230xx output fast toggle on reboot (#12264)
- Tuya data type 2 read as 32 bit integer (instead of 16 bit) (#12282)

## [9.4.0.3] 20210515
### Added
- Make Telegram command ``TmState`` persistent (#11965)
- Zigbee firmware for Tube's Zigbee coordinator based on EFR32 and ESP32
- Zigbee firmware 6.7.9 for Sonoff ZBBridge
- Defines ``USER_RULE1``, ``USER_RULE2`` and ``USER_RULE3`` to store rules at compile time
- Define ``USER_BACKLOG`` to store commands at compile time to be executed at firmware load or when executing command ``reset``
- LVGL support for 3 buttons as rotary encoder (#12035)
- LVGL support for touchscreen (#12039)
- Allow home assistant discovery of MCP2300xx output as relay (#12037)
- LVGL support for TrueType fonts via FreeType library (#12087)
- LVGL support for PSRAM (#12062)
- Support for voltage and current monitoring when using Shelly dimmer 2 hardware (#11988)
- Support for Azure Device Provisioning Service for IoT Hub (#12056)
- Commands ``Color2`` and ``Dimmer4`` to allow retaining brightness ratio between white and color channels when setting dimmer for linked lights (#12072)
- Show new IP after the Wi-Fi Initial Config (#12091)

### Fixed
- Avoid erasing of Zigbee data if zigbee is not started (#11961)
- Zigbee XModem retries (#11967)
- Teleinfo standard mode and blacklist feature crash (#11991)
- ESP32 Hue light (#12005)
- Map received CCT channels back in DevGroups (#12044)
- Increase TLS minimum stack thunk to 3800 bytes (#12063)
- Delay discovery of PZEM sensors (#12076)

### Changed
- Shelly Dimmer 1 and 2 stm32 firmware from v51.5 to v51.6

## [9.4.0.2] 20210430
### Added
- Initial support for optional ``Template`` JSON fieldpair ``"CMND":"<any template related command>|<any template related command>|..."`` (#11788)
- ESP32 pulldown buttons ``Button_d`` and ``Button_id`` and switches ``Switch_d`` (#10814)
- Support for MQTT using Azure IoT Hub by Kevin Saye (#11906)
- Zigbee binary supporting cc25xx hardware on 4M flash hardware (#11872)

### Fixed
- Wrong flash size detection when saving Zigbee device information on ESP8266 (#11870)
- Prometheus metrics parse error on DS18x20 (#11931)
- DS18x20 name search id (#11958)

## [9.4.0] 20210423
- Release Leslie

## [9.4.0.1] 20210423
### Added
- Command ``Wifi 0/1`` for ESP8266 to turn Wi-Fi Off and On. When Wi-Fi is Off it is always returned On after a restart except for a wake-up from deepsleep (#11839)

### Changed
- Zigbee refactored storage for device configuration and device last known data (#11838)

### Fixed
- Command ``Power`` should not reset pulsetime (#11805)
- Teleperiod rule handling regression from v9.3.1.2 (#11851)

## [9.3.1.4] 20210422
### Added
- Command ``TuyaTempSetRes 0..3`` to control Tuya Temperature Set Resolution (#11781)
- ESP32 support for LVGL 7.11 with Berry binding by Stephan Hadinger (#11789)
- Add ``Input`` GPIO type with no default action, to be read via Berry

## [9.3.1.3] 20210419
### Added
- Optional GUI file editor enabled with define ``GUI_EDIT_FILE`` by barbudor (#11668)
- Initial support for universal display driver UDisplay by Gerhard Mutz. Enable by selecting any GPIO as ``Option A3`` (#11665)

### Breaking Changed
- ESP32 partition layout changed to accomodate more file space on most and more code space on core2 and odroid-go (#11746)

### Changed
- In tasmota-sensors.bin enabled support for VL53L0X and disabled TSL2561 (#11711)
- Add HLW8012/BL0937 average pulse calculation by Alex Lovett (#11722)
- Redesigned initial GUI Wi-Fi configuration by Adrian Scillato (#11693)
- Redesigned GUI by moving non-configuration buttons from ``Configuration`` to new submenu ``Consoles``

### Fixed
- Telegram chat id incorrect size (#11660)
- KNX energy yesterday (#11718)

## [9.3.1.2] 20210413
### Added
- Commands ``MqttKeepAlive 1..100`` to set Mqtt Keep Alive timer (default 30) and ``MqttTimeout 1..100`` to set Mqtt Socket Timeout (default 4) (#5341)
- Commands ``DisplayType`` to select sub-modules where implemented and ``DisplayInvert`` to select inverted display where implemented
- Command ``SerialBuffer 256..520`` to change hardware serial receive buffer size from default (256) to max local buffer size (520) (#11448)
- Command ``SetOption126 1`` to enable DS18x20 arithmetic mean over teleperiod for JSON temperature based on (#11472)
- Support for TM1638 seven segment display by Ajith Vasudevan (#11031)
- Support for MAX7219 seven segment display by Ajith Vasudevan (#11387)
- Support for Frequency monitoring and zero-cross detection on CSE7761 (Sonoff Dual R3)
- ESP32 support for internal Hall Effect sensor connected to both GPIO36 and GPIO39 only
- Support for multiple CCS811 sensors with baseline control (USE_CCS811_V2) by clanganke (#10858)
- Berry add ``gpio`` module
- Berry add ``light`` module
- Support for dummy energy monitor using user values set by commands ``VoltageSet``, ``CurrentSet``, ``PowerSet`` and ``FrequencySet``. Enable by selecting any GPIO as ``Option A2`` (#10640)
- Command ``Backlog0`` to allow execution of following commands without delay
- Tasmota discovery as alternative to Home Assistant discovery using define ``USE_TASMOTA_DISCOVERY``

### Changed
- PubSubClient library from EspEasy v2.7.12 to Tasmota v2.8.12
- IRremoteESP8266 library from v2.7.15 to v2.7.16
- ESP32 core library from v1.0.5 to v1.0.6
- Limit number of relay/button columns in GUI to 8 (#11546)
- ADC range result from int to float using command ``FreqRes`` for decimal resolution selection (#11545)
- Teleinfo, if raw mode selected also return telemety values in SENSOR data
- Removed overtemp detection on external energy monitoring devices (#11628)

### Fixed
- HC-SR04 on ESP32 release serial interface if not used (#11507)
- Teleinfo, if raw mode selected also always update total energy calculations
- Alexa discovery for ZBBridge (#11576)
- Alexa discovery in hue emulation (#11415)

## [9.3.1.1] 20210320
### Added
- Support for CSE7761 energy monitor as used in ESP32 based Sonoff Dual R3 Pow (#10793)
- Command ``Sensor80 1 <0..7>`` to control MFRC522 RFID antenna gain from 18dB (0) to 48dB (7) (#11073)
- Allow MCP230xx pinmode from output to input (#11104)
- SML VBUS support (#11125)
- Support for NEC and OPTOMA LCD/DLP Projector serial power control by Jan Bubík (#11145)
- Support for XPT2046 touch screen digitizer on ILI9341 display by nonix (#11159)
- Berry improvements (#11163)
- Support for zigbee lumi.sensor_wleak (#11200)
- Crash protection in ext_vnsprintf_P (#11202)
- Extent compile time SetOptions support (#11204)
- ESP32 Extent BLE (#11212)
- ESP32 support for WS2812 hardware driver via RMT or I2S
- ESP32 support for secondary I2C controller
- Support for MPU6886 on primary or secondary I2C bus

### Changed
- ESP32 core library from v1.0.5-rc6 to v1.0.5
- TasmotaSerial library from v3.2.0 to v3.3.0
- TuyaMcu dimmer timeout (#11121)
- Rename epaper 42 commands (#11222)
- DeepSleep announcement topic (#11223)

### Fixed
- PN532 on ESP32 Serial flush both Tx and Rx buffers (#10910)
- Light scheme related color changes (#11041)
- Refactor acceleration function for shutter stepper and servo (#11088)
- LM75AD detection on different addresses (#11096)
- Timer loop when console is scrolled up regression from v9.3.0 (#11108)
- Display exception when no file system is present (#11125)
- Scripter and SML fixes (#11150)
- Zigbee exception when bad frame is received (#11192)
- ESP32 flash script for Odroid and Core2 (#11227)
- ESP32 WS2812 bitbang support (#11248)
- DS18x20 driver timing issue (#11270)

## [9.3.1] 20210223
- Release Kenneth

## [9.3.0.1] 20210223
### Added
- Animate PWM dimmer brightness LEDs during transitions and with variable brightness (#11076)
- Commands ``StateRetain`` and ``InfoRetain`` (#11084)

### Changed
- Remove the need to start filenames with a slash (/) in Ufs commands
- Removed command ``VirtualCT`` as synonym for ``SetOption106`` (#11049)

### Fixed
- Web request accepts wrong password (#11039)
- Ili1942 driver (#11046)
- ESP32 Mi32 driver (#11048)
- Shutter driver (#11055)
- TM1637 driver now needs ``TM1637 CLK`` and ``TM1637 DIO`` to enable (#11057)
- Sml driver (#11082)
- Ezo drivers (#11083)

## [9.3.0] 20210219
- Release Kenneth

## [9.2.0.7] 20210219
### Added
- Support for Device Groups Device Map (#10898)
- Support for Eastron SDM72D-M three phase 100A Modbus energy meter (#10862)
- Support for Frysk language translations by Christiaan Heerze
- ESP8266 Fallback to ``*.bin.gz`` binary when OTA upload of ``*.bin`` binary fails
- Berry language improved Tasmota integration
- Berry file system support
- Filesystem commands ``Ufs``, ``UfsType``, ``UfsSize``, ``UfsFree``, ``UfsDelete``, ``UfsRename`` and ``UfsRun``
- Support for filesystem ``autoexec.bat`` to execute sequential commands like backlog
- Support for TM1637 seven segment display by Ajith Vasudevan (#10889)

### Changed
- IRremoteESP8266 library from v2.7.14 to v2.7.15
- NeoPixelBus library from v2.6.0 to v2.6.1.4
- ILI9341 library from Adafruit_ILI9341-1.2.0-Tasmota-1.0 to ILI9341-gemu-1.0

## [9.2.0.6] 20210210
### Changed
- Remove support for direct migration from versions before v8.1.0 (Doris)
- ESP32 Increase number of switch GPIOs from 8 to 28
- ESP32 Increase number of interlock groups from 4 to 14
- Increase number of button GPIOs from 4 to 8
- Preview of Berry language for Tasmota32

## [9.2.0.5] 20210205
### Changed
- ESP32 increase number of relay GPIOs from 8 to 28

## [9.2.0.4] 20210204
### Added
- Function ``AddLog`` to provide logging for up to 128 (LOGSZ) characters to save stack space
- Commands ``ChannelRemap``, ``MultiPWM``, ``AlexaCTRange``, ``PowerOnFade``, ``PWMCT``, ``WhiteBlend`` and ``VirtualCT`` as synonyms for ``SetOption37, 68, 82, 91, 92, 105`` and ``106``
- Commands ``ZbNameKey``, ``ZbDeviceTopic``, ``ZbNoPrefix``, ``ZbEndpointSuffix``, ``ZbNoAutoBind`` and ``ZbNameTopic`` as synonyms for ``SetOption83, 89, 100, 101, 110`` and ``112``
- Commands ``ZbNoAutoBind``, ``ZbReceivedTopic`` and ``ZbOmitDevice`` as synonyms for ``SetOption116, 118`` and ``119``
- Commands ``BuzzerActive`` and ``BuzzerPwm`` as synonyms for ``SetOption67`` and ``111``
- Support for ESP32 ``Module 5`` Wireless Tag Eth01 (#9496)
- Support trailing silence in buzzer tune (#10694)
- Command ``L1MusicSync <0|Off>|<1|On>|<2|Toggle>, 1..10, 1..100>`` to control Sonoff L1 Music Sync mode sensitivity and speed (#10722)
- Command ``Speed2`` to control a once off fade (#10741)
- Zigbee command ``SetOption120 1`` or ``ZbEndpointTopic 1`` to add the endpoint as suffix in topic when using ``SetOption89 1``
- Zigbee command ``ZbScan`` to do an energy scan on each radio channel

### Changed
- Maximum chars in ``AddLog_P`` logging restored from 128 to 700 (MAX_LOGSZ) to solve broken error messages

## [9.2.0.3] 20210122
### Added
- Support for time proportioned (``#define USE_TIMEPROP``) and optional PID (``#define USE_PID``) relay control (#10412)
- Support rotary encoder on Shelly Dimmer (#10407)
- Command ``SetOption43 1..255`` to control Rotary step (#10407)
- Support for BS814A-2 8-button touch buttons by Peter Franck (#10447)
- Support for up to 4 I2C SEESAW_SOIL Capacitance & Temperature sensors by Peter Franck (#10481)
- ESP8266 Support for 2MB and up linker files with 1MB and up LittleFS
- ESP32 support for TLS MQTT using BearSSL (same as ESP8266)
- Support for 24/26/32/34 bit RFID Wiegand interface (D0/D1) by Sigurd Leuther (#3647)
- Compile time option ``USE_MQTT_TLS_DROP_OLD_FINGERPRINT`` to drop old (less secure) TLS fingerprint
- Command ``SetOption40 0..250`` to disable button functionality if activated for over 0.1 second re-introduced
- Support for SM2135 current selection using GPIO ``SM2135 DAT`` index (#10634)
- Support for ESP32 ``Module 7`` M5stack core2 16MB binary tasmota32-core2.bin (#10635)
- Support for Sugar Valley NeoPool Controller by Norbert Richter (#10637)
- Rule trigger string comparisons for EndsWith ``$>``, StartsWith ``$<`` and Contains ``$|`` (#10538)
- Support for TOF10120 time of flight sensor by Cyril Pawelko (#10190)

### Breaking Changed
- ESP32 switch from default SPIFFS to default LittleFS file system loosing current (zigbee) files
- ESP8266 until now NOT SUPPORTED linker files 2MB and up. Current settings will be overwritten once LittleFS is enabled

### Changed
- Force initial default state ``SetOption57 1`` to scan Wi-Fi network every 44 minutes for strongest signal (#10395)
- Command ``Sleep 0`` removes any sleep from Wi-Fi modem except when ESP32 BLE is active
- PubSubClient MQTT_SOCKET_TIMEOUT from 15 to 4 seconds
- Domoticz fixed 2 decimals resolution by user selectable ``TempRes``, ``HumRes`` and ``PressRes`` resolutions

## [9.2.0.2] 20210105
### Added
- Support for ESP32 ``Module 3`` Odroid Go 16MB binary tasmota32-odroidgo.bin (#8630)
- Command ``CTRange`` to specify the visible CT range the bulb is capable of (#10311)
- Command ``VirtualCT`` to simulate or fine tune CT bulbs with 3,4,5 channels (#10311)
- Command ``SetOption118 1`` to move ZbReceived from JSON message and into the subtopic replacing "SENSOR" default (#10353)
- Command ``SetOption119 1`` to remove the device addr from json payload, can be used with zb_topic_fname where the addr is already known from the topic (#10355)
- Command ``RuleTimer0`` to access all RuleTimers at once (#10352)
- SPI display driver SSD1331 Color oled by Jeroen Vermeulen (#10376)
- IRremoteESP8266 library from v2.7.13 to v2.7.14
- Rotary No Pullup GPIO selection ``Rotary A/B_n`` (#10407)

### Breaking Changed
- Replaced MFRC522 13.56MHz rfid card reader GPIO selection from ``SPI CS`` by ``RC522 CS``
- Replaced NRF24L01 GPIO selection from ``SPI CS`` by ``NRF24 CS`` and ``SPI DC`` by ``NRF24 DC``
- Replaced ILI9341 GPIO selection from ``SPI CS`` by ``ILI9341 CS`` and ``SPI DC`` by ``ILI9341 DC``
- Replaced ST7789 GPIO selection from ``SPI CS`` by ``ST7789 CS`` and ``SPI DC`` by ``ST7789 DC``
- Replaced ILI9488 GPIO selection from ``SPI CS`` by ``ILI9488_CS``
- Replaced EPaper29 GPIO selection from ``SPI CS`` by ``EPaper29 CS``
- Replaced EPaper42 GPIO selection from ``SPI CS`` by ``EPaper42 CS``
- Replaced SSD1351 GPIO selection from ``SPI CS`` by ``SSD1351 CS``
- Replaced RA8876 GPIO selection from ``SPI CS`` by ``RA8876 CS``

### Changed
- Maximum chars in ``AddLog_P`` logging reduced from 700 to 128 (LOGSZ) to enhance stability
- Disabled ``USE_LIGHT`` light support for ZBBridge saving 17.6kB (#10374)

## [9.2.0.1] 20201229
### Added
- Milliseconds to console output (#10152)
- Support for P9813 RGB Led MOSFET controller (#10104)
- Support for GPIO option selection
- Gpio ``Option A1`` enabling PWM2 high impedance if powered off as used by Wyze bulbs (#10196)
- Support for FTC532 8-button touch controller by Peter Franck (#10222)
- Support character `#` to be replaced by `space`-character in command ``Publish`` topic (#10258)
- BSSID and Signal Strength Indicator to GUI Wi-Fi scan result (#10253)
- Support for Afrikaans language translations by Christiaan Heerze
- Support for IR inverted leds using ``#define IR_SEND_INVERTED true`` (#10301)
- Support for disabling 38kHz IR modulation using ``#define IR_SEND_USE_MODULATION false`` (#10301)
- Support for SPI display driver for ST7789 TFT by Gerhard Mutz (#9037)

### Changed
- Logging from heap to stack freeing 700 bytes RAM

### Fixed
- Redesign syslog and mqttlog using log buffer (#10164)
- Shutter stop issue (#10170)
- Scripter script_sub_command (#10181)
- Scripter JSON variable above 32 chars (#10193)
- Shelly Dimmer power on state (#10154, #10182)
- Wemo emulation for single devices (#10165, #10194)
- ESP32 LoadStoreError when using ``#define USER_TEMPLATE`` (#9506)
- Compile error when ``#ifdef USE_IR_RECEIVE`` is disabled regression from 9.1.0.2
- Prometheus memory leak (#10221)

## [9.2.0] 20201221
### Fixed Backported
- Shutter stop issue (#10170)
- Scripter script_sub_command (#10181)
- Scripter JSON variable above 32 chars (#10193)
- Shelly Dimmer power on state (#10154, #10182)
- Wemo emulation for single devices (#10165, #10194)
- ESP32 LoadStoreError when using ``#define USER_TEMPLATE`` (#9506)
- Compile error when ``#ifdef USE_IR_RECEIVE`` is disabled regression from 9.1.0.2

## [9.2.0] 20201216
- Release Julie

## [9.1.0.2] 20201216
### Added
- KNX read reply for Power (#9236, #9891)
- Zigbee persistence of device/sensor data in EEPROM (only ZBBridge)
- Support for common anode sevenseg displays by adding ``#define USE_DISPLAY_SEVENSEG_COMMON_ANODE`` by Ken Sanislo (#9963)
- Support for multiple WeMo devices by Magic73 (#9208)
- Fallback NTP server from x.pool.ntp.org if no ntpservers are configured
- TyuaMcu update 2/3 by Federico Leoni (#10004)
- Optional CCloader support for CC25xx Zigbee or CC26xx BLE by Christian Baars (#9970)
- Command ``RfProtocol`` to control RcSwitch receive protocols by BBBits (#10063)
- Zigbee better support for Tuya Protocol (#10074)
- Support for SPI connected MFRC522 13.56MHz rfid card reader (#9916)
- Letsencrypt R3 in addition to X3 CA (#10086)
- Zigbee add visual map of network
- Command ``SetOption117 1`` for light fading to be fixed duration instead of fixed slew rate (#10109)
- Support ESP32 SPIFFS for internal use

### Breaking Changed
- KNX DPT9 (16-bit float) to DPT14 (32-bit float) by Adrian Scillato (#9811, #9888)

### Changed
- Core library from v2.7.4.7 to v2.7.4.9
- Shelly Dimmer fw upgrade using WebGUI Firmware Upgrade and file from folder `tools/fw_shd_stm32/`
- MQTT Wi-Fi connection timeout from 5000 to 200 mSec (#9886)
- Platformio compiler option `-free -fipa-pta` enabled (#9875)
- IRremoteESP8266 library from v2.7.12 to v2.7.13
- Shelly Dimmer 1 and 2 stm32 firmware from v51.4 to v51.5
- Force bigger Thunk Stack if 4K RSA even without EC ciphers (#10075)
- mDNS has been disabled from all pre-compiled binaries to allow new features

### Fixed
- KNX ESP32 UDP mulicastpackage (#9811)
- Command ``gpio`` using non-indexed functions regression from v9.1.0 (#9962)
- ESP32 TasmotaClient firmware upgrade (#9218)
- Reset to defaults after 6 hours of DeepSleep (#9993)
- Backlog timing wraparound (#9995)
- First LED in addressable string does not fade when using scheme (#10088)
- Improved Opentherm error handling (#10055)
- Platformio compiler option `no target align` removed fixing hardware watchdog exceptions
- Shutter motordelay stop issue (#10033)
- Shutter fix overflow on runtime over 100 seconds (#9800)
- ESP32 CC2530 heap corruption (#10121)
- ESP32 Analog input div10 rule trigger (#10149)

### Removed
- PN532 define USE_PN532_CAUSE_EVENTS replaced by generic rule trigger `on pn532#uid=`

## [9.1.0.1] - 20201116
### Added
- Zigbee support for Mi Door and Contact (#9759)
- Zigbee alarm persistence (#9785)
- Support for EZO PMP sensors by Christopher Tremblay (#9760)
- Commands ``TuyaRGB``, ``TuyaEnum`` and ``TuyaEnumList`` (#9769)
- Zigbee command ``ZbInfo`` and prepare support for EEPROM
- Support for AS608 optical and R503 capacitive fingerprint sensor
- Command ``SetOption115 1`` to enable ESP32 MiBle
- Zigbee command ``ZbLeave`` to unpair a device
- Command ``SetOption116 1`` to disable auto-query of zigbee light devices (avoids network storms with large groups)
- Support for Shelly Dimmer 1 and 2 by James Turton (#9854)
- IRremoteESP8266 library from v2.7.11 to v2.7.12

### Changed
- Core library from v2.7.4.5 to v2.7.4.7
- Platformio compiler option `no target align` enabled (#9749)
- Consolidate `AddLog_P` into `AddLog_P2` and rename to `AddLog_P`
- Sonoff L1 color up scaling and color margin detection (#9545)

### Fixed
- NTP fallback server functionality (#9739)
- Telegram group chatid not supported (#9831)
- KNX buttons, switches and sensors detection regression from v9.1.0 (#9811)
- GUI MqttUser and MqttPassword updates when TLS is compiled in (#9825)

### Removed
- Version compatibility check

## [9.1.0] 20201105
- Release Imogen

## [9.0.0.3] - 20201105
### Added
- TLS in binary tasmota-zbbridge (#9635)
- Support for EZO O2 sensors by Christopher Tremblay (#9619)
- Support for EZO PRS sensors by Christopher Tremblay (#9659)
- Support for EZO FLO sensors by Christopher Tremblay (#9697)
- Support for EZO DO sensors by Christopher Tremblay (#9707)
- Support for EZO RGB sensors by Christopher Tremblay (#9723)
- Zigbee reduce battery drain (#9642)
- Zigbee command ``ZbMap`` to describe Zigbee topology (#9651)
- Zigbee command ``ZbOccupancy`` to configure the time-out for PIR
- Command ``Gpios 255`` to show all possible GPIO configurations
- Command ``SwitchText`` to change JSON switch names by barbudor (#9691)
- Command ``SetOption114 1`` to detach Switches from Relays and enable MQTT action state for all the SwitchModes returning `{"Switch1":{"Action":"ON"}}`
- Command ``DimmerStep 1..50`` to change default dimmer up and down step of 10% by James Turton (#9733)
- HM10 Beacon support and refactoring by Christian Baars (#9702)
- Support for Hass discovery of TuyaMcu and Sonoff Ifan by Federico Leoni (#9727)
- Initial support for iBeacons (Sensor52) on ESP32 using internal BLE by rvbglas (#9732)

### Changed
- PlatformIO library structure redesigned for compilation speed by Jason2866
- Zigbee flash storage refactor adding commands ``ZbProbe``, ``ZbStatus2`` and ``ZbRestore`` (#9641)
- Default otaurl in my_user_config.h to http://ota.tasmota.com/tasmota/release/tasmota.bin.gz
- When ``SetOption73 1`` JSON result from `{"ACTION":"SINGLE"}` to `{"Button1":{"Action":"SINGLE"}}`

### Fixed
- Rule Break not working as expected when ONCE is enabled (#9245)
- Rule expressions using mems corrupts character pool (#9301)
- Button press rules regression introduced by #9589 (#9700)
- Rule handling of JSON ``null`` regression from v8.5.0.1 (#9685)
- Arilux RF remote detection regression from v8.3.0

### Removed
- Auto output selection of decimal or hexadecimal data based on user input. Now only based on ``SetOption17``

## [9.0.0.2] - 20201025
### Added
- Support for Vietnamese language translations by Tâm.NT
- Support for timers in case of no-sunset permanent day by cybermaus (#9543)
- Command ``NoDelay`` for immediate backlog command execution by Erik Montnemery (#9544)
- Command ``SwitchMode 15`` sending only MQTT message on switch change (#9593)
- Command ``ShutterChange`` to increment change position (#9594)
- Command ``SetOption113 1`` to set dimmer low on rotary dial after power off
- Support for EZO Ph and ORP sensors by Christopher Tremblay (#9567)
- Support for EZO RTD sensors by Christopher Tremblay (#9585)
- Support for EZO HUM sensors by Christopher Tremblay (#9599)
- Support for EZO EC sensors by Christopher Tremblay (#9613)
- Support for EZO CO2 sensors by Christopher Tremblay (#9619)
- On ZigbeeBridge support for glowing led when permit join is active (#9581)
- Support for PWM Dimmer multi-press and ledmask (#9584)
- Make button press rules override PWM Dimmer functions (#9589)
- Support for fixed output Hi or Lo GPIO selection
- ESP32 support for Wireless-Tag WT32-ETH01 (#9496)
- ESP32 MI32 Beacon support, RSSI at TELEPERIOD, refactoring by Christian Baars (#9609)

### Changed
- Command ``Gpio17`` replaces command ``Adc``
- Command ``Gpios`` replaces command ``Adcs``
- Management of serial baudrate (#9554)
- TLS fingerprint ``#define MQTT_FINGERPRINT`` from string to hexnumbers (#9570)
- Rotary driver adjusted accordingly if Mi Desk Lamp module is selected (#9399)
- Tasmota Arduino Core v2.7.4.5 allowing webpassword over 47 characters (#9687)
- Webserver code optimizations (#9580, #9590)

### Fixed
- Convert AdcParam parameters from versions before v9.0.0.2
- Telegram message decoding error regression from v8.5.0.1
- Correct Energy period display shortly after midnight by gominoa (#9536)
- Rule handling of Var or Mem using text regression from v8.5.0.1 (#9540)
- TuyaMcu energy display regression from v8.5.0.1 (#9547)
- Tuyamcu dimmers MQTT topic (#9606)
- MQTT data corruption on ``MQTTLog 4`` (#9571)
- Scripter memory alignment (#9608)
- Zigbee battery percentage (#9607)
- HassAnyKey anomaly (#9601)
- ESP32 Webcam broken regression from #9590

## [9.0.0.1] - 20201010
### Added
- Optional support for Mitsubishi Electric HVAC by David Gwynne (#9237)
- Optional support for Orno WE517-Modbus energy meter by Maxime Vincent (#9353)
- SDM630 three phase ImportActive Energy display when ``#define SDM630_IMPORT`` is enabled by Janusz Kostorz (#9124)
- Optional support for inverted NeoPixelBus data line by enabling ``#define USE_WS2812_INVERTED`` (#8988)
- PWM dimmer color/trigger on tap, SO88 led, DGR WITH_LOCAL flag by Paul Diem (#9474)
- Support for stateful ACs using ``StateMode`` in tasmota-ir.bin by Arik Yavilevich (#9472)
- Zigbee command ``ZbData`` for better support of device specific data
- Support for analog buttons indexed within standard button range

### Changed
- Redesigning ESP8266 GPIO internal representation in line with ESP32 changing ``Template`` layout too
- New IR Raw compact format (#9444)
- MAX31865 driver to support up to 6 thermocouples selected by ``MX31865 CS`` instead of ``SSPI CS`` (#9103)
- A4988 optional microstep pin selection
- Pulsetime to allow use for all relays with 8 interleaved so ``Pulsetime1`` is valid for Relay1, Relay9, Relay17 etc. (#9279)
- ``Status`` command output for disabled status types
- IRremoteESP8266 library from v2.7.10 to v2.7.11
- NeoPixelBus library from v2.5.0.09 to v2.6.0

### Fixed
- Template conversion when GPIO17 is 0
- Template using ``#define USER_TEMPLATE`` (#9506)
- Ledlink blink when no network connected regression from v8.3.1.4 (#9292)
- Exception 28 due to device group buffer overflow (#9459)
- Shutter timing problem due to buffer overflow in calibration matrix (#9458)
- Light wakeup exception 0 (divide by zero) when ``WakeupDuration`` is not initialised (#9466)
- ADC initalization sequence (#9473)
- Thermostat sensor status corruption regression from v8.5.0.1 (#9449)

### Removed
- Support for direct upgrade from Tasmota versions before v7.0
- Auto config update for all Friendlynames and Switchtopic from Tasmota versions before v8.0

## [8.5.1] - 20201002
- Release Hannah

## [8.5.0.1] - 20200907
### Added
- Command ``SetOption110 1`` to disable Zigbee auto-config when pairing new devices
- Command ``SetOption111 1`` to enable frequency output for buzzer GPIO (#8994)
- Command ``SetOption112 1`` to enable friendly name in zigbee topic (use with SetOption89)
- ``#define USE_MQTT_AWS_IOT_LIGHT`` for password based AWS IoT authentication
- ``#define MQTT_LWT_OFFLINE`` and ``#define MQTT_LWT_ONLINE`` to user_config.h (#9395)
- New shutter modes (#9244)
- Zigbee auto-config when pairing
- Support for MLX90640 IR array temperature sensor by Christian Baars
- Support for VL53L1X time of flight sensor by Johann Obermeier

### Changed
- Replace ArduinoJson with JSMN for JSON parsing
- ``WakeUp`` uses 256 steps instead of 100 (#9241)
- Major redesign of TuyaMcu adding shutter, light and multiple dimmer support by Federico Leoni (#9330)

### Fixed
- Energy total counters (#9263, #9266)
- Crash in ``ZbRestore``
- Reset BMP sensors when executing command ``SaveData`` and define USE_DEEPSLEEP enabled (#9300)
- ``status 0`` message when using define USE_MQTT_TLS due to small log buffer (#9305)
- ``status 13`` exception 9 when more than one shutter is configured
- ``status 13`` json message
- Shelly 2.5 higher temperature regression from 8.2.0.1 (#7991)

## [8.5.0] - 20200907
- Release Hannah

## [8.4.0.3] - 20200823
### Added
- Command ``PowerDelta1`` to ``PowerDelta3`` to trigger on up to three phases (#9134)
- Zigbee web ui widget for Lights
- ``SetOption109 1`` to force gen1 Alexa mode, for Echo Dot 2nd gen devices only
- Zigbee web ui for power metering plugs
- Experimental support for ESP32 TTGO Watch and I2S Audio by Gerhard Mutz

### Changed
- References from http://thehackbox.org/tasmota/ to http://ota.tasmota.com/tasmota/

## [8.4.0.2] - 20200813
### Added
- Command ``SetOption103 0/1`` to set TLS mode when TLS is selected
- Command ``SetOption104 1`` to disable all MQTT retained messages
- Command ``SetOption106 1`` to create a virtual White ColorTemp for RGBW lights
- Command ``SetOption107 0/1`` to select virtual White as (0) Warm or (1) Cold
- Command ``SetOption108 0/1`` to enable Teleinfo telemetry into Tasmota Energy MQTT (0) or Teleinfo only (1) - Add better config corruption recovery (#9046)
- Virtual CT for 4 channels lights, emulating a 5th channel
- Support for DYP ME007 ultrasonic distance sensor by Janusz Kostorz (#9113)
- Zigbee web gui widget for Temp/Humidity/Pressure sensors
- Zigbee battery icon

### Changed
- White blend mode moved to using ``SetOption 105`` instead of ``RGBWWTable``

### Fixed
- Display power control (#9114)

### Removed
- Support for direct upgrade from versions before 6.6.0.11 to versions after 8.4.0.1

## [8.4.0.1] - 20200730
### Added
- Zigbee better support for IKEA Motion Sensor
- ESP32 Analog input support for GPIO32 to GPIO39
- Zigbee options to ``ZbSend`` ``Config`` and ``ReadConfig``
- Command ``Restart 2`` to halt system. Needs hardware reset or power cycle to restart (#9046)
- Command ``SetOption102 0/1`` to switch between Teleinfo French Metering mode, legacy 1200 bps (0) or Linky standard 9600 bps (1)

### Changed
- Triple-mode TLS via configuration in a single firmware (TLS AWS IoT, Letsencrypt and No-TLS)
- Berry C mapping moved to a separate ``berry_mapping`` library

### Fixed
- ESP32 PWM range

## [8.4.0] - 20200730
- Release George

## [8.3.1.7] - 20200716
### Added
- Command ``DzSend<type> <index>,<value1(;value2)|state>`` to send values or state to Domoticz
- Command ``SetOption100 0/1`` to remove Zigbee ``ZbReceived`` value from ``{"ZbReceived":{xxx:yyy}}`` JSON message
- Command ``SetOption101 0/1`` to add the Zigbee source endpoint as suffix to attributes, ex `Power3` instead of `Power` if sent from endpoint 3
- Command (``S``)``SerialSend6`` \<comma seperated values\> (#8937)
- Support for Sonoff Zigbee Bridge as module 75 (#8583)

### Changed
- Limited support of Arduino IDE as an increasing amount of features cannot be compiled with Arduino IDE
- All timer references from ``Arm`` to ``Enable`` in GUI, ``Timer`` command and JSON message
- Domoticz commands prefix from ``Domoticz`` to ``Dz``
- ``Ping`` now reports the hostname instead of IP address (#8948)
- Zigbee randomizing of parameters at first run or after Reset

### Removed
- Remove Arduino ESP8266 Core support for versions before 2.7.1

## [8.3.1.6] - 20200617
### Added
- Command ``Module2`` to configure fallback module on fast reboot (#8464)
- Command ``SetOption97 0/1`` to switch between Tuya serial speeds 9600 bps (0) or 115200 bps (1)
- Command ``SetOption98 0/1`` to provide rotary rule triggers (1) instead of controlling light (0)
- Command ``SetOption99 0/1`` to enable zero cross detection on PWM dimmer
- Support for Energy sensor (Denky) for French Smart Metering meter provided by global Energy Providers, need a adaptater. See dedicated full [blog](http://hallard.me/category/tinfo/) about French teleinformation stuff
- Library to be used for decoding Teleinfo (French Metering Smart Meter)
- Support for single wire LMT01 temperature Sensor by justifiably (#8713)
- Compile time interlock parameters (#8759)
- Compile time user template (#8766)
- Rotary encoder support for light dimmer and optional color temperature if button1 still pressed (#8670)
- Support for switches/relays using an AC detection circuitry e.g. MOES MS-104B or BlitzWolf SS5 (#8606)
- Support for Schneider Electric iEM3000 series Modbus energy meter by Marius Bezuidenhout

### Changed
- ESP32 USER GPIO template representation decreasing template message size
- Define ``USE_TASMOTA_SLAVE`` into ``USE_TASMOTA_CLIENT``
- Commands ``SlaveSend`` and ``SlaveReset`` into ``ClientSend`` and ``ClientReset``
- IRremoteESP8266 library updated to v2.7.8

### Fixed
- Exception or watchdog on rule re-entry (#8757)

## [8.3.1.5] - 20200616
### Added
- ESP32 ethernet commands ``EthType 0/1``, ``EthAddress 0..31`` and ``EthClockMode 0..3``
- Zigbee initial support for EmberZNet protocol (raw send/receive only)

## [8.3.1.4] - 20200615
### Added
- Basic support for ESP32 ethernet adding commands ``Wifi 0/1`` and ``Ethernet 0/1`` both default ON

## [8.3.1.3] - 20200611
### Added
- Initial support for Telegram bot (#8619)
- Support for HP303B Temperature and Pressure sensor by Robert Jaakke (#8638)
- Rule trigger ``System#Init`` to allow early rule execution without Wi-Fi and mqtt initialized yet
- Serial to TCP bridge, ``TCPStart`` and ``TCPBaudRate`` (needs #define USE_TCP_BRIDGE)

## [8.3.1.2] - 20200522
### Added
- Command ``Time 4`` to display timestamp using milliseconds (#8537)
- Command ``SetOption94 0/1`` to select MAX31855 or MAX6675 thermocouple support (#8616)
- Commands ``LedPwmOn 0..255``, ``LedPwmOff 0..255`` and ``LedPwmMode1 0/1`` to control led brightness by George (#8491)
- Three Phase Export Active Energy to SDM630 driver
- Wildcard pattern ``?`` for JSON matching in rules
- Support for unique MQTTClient (and inherited fallback topic) by full Mac address using ``mqttclient DVES_%12X`` (#8300)
- Zigbee options to ``ZbSend`` to write and report attributes
- ``CpuFrequency`` to ``status 2``
- ``FlashFrequency`` to ``status 4``
- Support for up to two BH1750 sensors controlled by commands ``BH1750Resolution`` and ``BH1750MTime`` (#8139)
- Zigbee auto-responder for common attributes
- Support for BL0940 energy monitor as used in Blitzwolf BW-SHP10 (#8175)

### Changed
- Energy JSON Total field from ``"Total":[33.736,11.717,16.978]`` to ``"Total":33.736,"TotalTariff":[11.717,16.978]``
- Energy JSON ExportActive field from ``"ExportActive":[33.736,11.717,16.978]`` to ``"ExportActive":33.736,"ExportTariff":[11.717,16.978]``
- Adafruit_SGP30 library from v1.0.3 to v1.2.0 (#8519)

### Fixed
- Escape of non-JSON received serial data (#8329)

## [8.3.1.1] - 20200518
### Added
- Command ``Rule0`` to change global rule parameters
- More functionality to ``Switchmode`` 11 and 12 (#8450)
- Dump of compressed rules over 512 chars and unishox decompress fix
- Support for VEML6075 UVA/UVB/UVINDEX Sensor by device111 (#8432)
- Support for VEML7700 Ambient light intensity Sensor by device111 (#8432)

### Changed
- IRremoteESP8266 library updated to v2.7.7

## [8.3.1] - 20200518
- Release Fred

## [8.3.0.2] - 20200517
### Added
- Command ``DeviceName`` defaults to FriendlyName1 and replaces FriendlyName1 in GUI

### Changed
- Hass discovery from using template name to new Device name (#8462)

## [8.3.0.1] - 20200514
### Changed
- KNX pow function to approximative pow saving 5k of code space
- Mutichannel Gas sensor pow function to approximative pow saving 5k of code space
- Quick Power Cycle detection from 4 to 7 power interrupts (#4066)

### Fixed
- Fix default state of ``SetOption73 0`` for button decoupling and send multi-press and hold MQTT messages

## [8.3.0] - 20200514
- Release Fred

## [8.2.0.6] - 20200501
### Added
- Experimental basic support for Tasmota on ESP32 based on work by Jörg Schüler-Maroldt
- Support for analog anemometer by Matteo Albinola (#8283)
- Support for OpenTherm by Yuriy Sannikov (#8373)
- Support for Thermostat control by arijav (#8212)
- Automatic compression of Rules to achieve ~60% compression by Stephan Hadinger
- Command ``SetOption93 1`` to control caching of compressed rules
- Rule trigger at root level like ``on loadavg<50 do power 2 endon`` after ``state`` command
- Zigbee support for router and end-device mode

### Changed
- Flash access removing support for any Core before 2.6.3
- HAss discovery by Federico Leoni (#8370)
- Default PWM Frequency to 977 Hz from 223 Hz
- Minimum PWM Frequency from 100 Hz to 40 Hz
- PWM updated to the latest version of Arduino PR #7231
- Philips Hue emulation now exposes modelId and manufacturerId

## [8.2.0.5] - 20200425
### Changed
- Breaking Change Device Groups multicast address and port  (#8270)
- IRremoteESP8266 library updated to v2.7.6

## [8.2.0.4] - 20200417
### Added
- Config version tag
- Command ``SetOption73 1`` for button decoupling and send multi-press and hold MQTT messages by Federico Leoni (#8235)
- Command ``SetOption92 1`` to set PWM Mode from regular PWM to ColorTemp control (Xiaomi Philips ...)
- Command ``SO`` as shortcut for command ``SetOption``

### Changed
- PWM implementation to Arduino #7231 removing support for Core versions before 2.6.3
- Default PWM Frequency to 223 Hz instead of 880 Hz for less interrupt pressure

### Fixed
- Fix Zigbee DimmerUp/DimmerDown malformed

## [8.2.0.3] - 20200329
### Added
- Support for longer template names
- Zigbee command ``ZbBindState`` and ``manuf``attribute
- Zigbee command ``ZbConfig`` and configuration in Settings
- Commands ``CounterDebounceLow`` and ``CounterDebounceHigh`` to control debouncing (#8021)
- Commands ``NrfPage``, ``NrfIgnore``, ``NrfScan`` and ``NrfBeacon`` to NRF24 Bluetooth driver (#8075)
- Command ``SetOption90 1`` to disable non-json MQTT messages (#8044)
- Command ``Sensor10 0/1/2`` to control BH1750 resolution - 0 = High (default), 1 = High2, 2 = Low (#8016)
- Command ``Sensor10 31..254`` to control BH1750 measurement time which defaults to 69 (#8016)
- Command ``Sensor18 0..32000`` to control PMS5003 sensor interval to extend lifetime by Gene Ruebsamen (#8128)
- Command ``SetOption91 1`` to enable fading at startup / power on
- Command ``SetOption41 <x>`` to force sending gratuitous ARP every <x> seconds
- Command ``DevGroupName`` to specify up to four Device Group Names (#8087)
- Command ``DevGroupSend`` to send an update to a Device Group (#8093)
- Command ``Ping`` (#7176)
- Command ``Palette`` to add the ability to specify a palette of colors (#8150)
- Commands ``GlobalTemp`` and ``GlobalHum`` to init sensor data (#8152)
- Quick Wi-Fi reconnect using saved AP parameters when ``SetOption56 0`` (#3189)
- More accuracy to GPS NTP server (#8088)
- Support for an iAQ sensor (#8107)
- Support for Seven Segment display using HT16K33 (#8116)
- Support for AS3935 Lightning Sensor by device111 (#8130)
- ``DimmerRange`` for PWM lights (#8120)

### Changed
- Light scheme 2,3,4 cycle time speed from 24,48,72,... seconds to 4,6,12,24,36,48,... seconds (#8034)
- Remove floating point libs from IRAM
- Remove MQTT Info messages on restart for DeepSleep Wake (#8044)
- IRremoteESP8266 library updated to v2.7.5

### Fixed
- PWM flickering during Wi-Fi connection (#8046)
- Zigbee crash with Occupancy sensor (#8089)
- Prevent multiple pings to run concurrently
- Scheme 2-4 brightness when SetOption68 1 (#8058)

## [8.2.0.2] - 20200328
### Added
- Support for up to four MQTT GroupTopics using the same optional Device Group names (#8014)
- Console command history (#7483, #8015)

## [8.2.0.1] - 20200321
### Added
- Zigbee command ``ZbRestore`` to restore device configuration dumped with ``ZbStatus 2``
- Zigbee command ``ZbUnbind``
- Support for unreachable (unplugged) Zigbee devices in Philips Hue emulation and Alexa
- Support for 64x48 SSD1306 OLED (#6740)

### Changed
- HM-10 sensor type detection and add features (#7962)

### Fixed
- Possible Relay toggle on (OTA) restart
- Zigbee sending wrong Sat value with Hue emulation

## [8.2.0] - 20200321
- Release Elliot

## [8.1.0.11] - 20200313
### Added
- HAss Discovery support for Button and Switch triggers by Federico Leoni (#7901)
- Support for HDC1080 Temperature and Humidity sensor by Luis Teixeira (#7888)
- Commands ``SwitchMode 13`` PushOn and ``SwitchMode 14`` PushOnInverted (#7912)
- Command ``HumOffset -10.0 .. 10.0`` to set global humidity sensor offset (#7934)
- Zigbee support for Hue emulation by Stephan Hadinger
- Dew Point to Temperature and Humidity sensors
- Support for ElectriQ iQ-wifiMOODL RGBW light by Ian King (#7947)

### Changed
- Zigbee simplification of devices probing, saving Flash and memory

## [8.1.0.10] - 20200227
### Added
- Support for Jarolift rollers by Keeloq algorithm
- Zigbee features and improvements and remove support for Zigbee commands starting with ``Zigbee...``
- Support for MaxBotix HRXL-MaxSonar ultrasonic range finders by Jon Little (#7814)
- Support for Romanian language translations by Augustin Marti
- Support for La Crosse TX23 Anemometer by Norbert Richter (#3146, #7765)
- Command ``SetOption89 0/1`` for Zigbee distinct MQTT topics per device for SENSOR, allowing retained messages (#7835)

### Changed
- Default my_user_config.h driver and sensor support removing most sensors and adding most drivers
- IRremoteESP8266 library updated to v2.7.4
- Revert switchmode 6 according to issue 7778 (#7831)
- Hue emulation code optimization

## [8.1.0.9] - 20200220
### Added
- Initial support for Sensors AHT10 and AHT15 by Martin Wagner (#7596)
- Support for Wemos Motor Shield V1 by Denis Sborets (#7764)
- Zigbee enhanced commands decoding, added ``ZbPing``
- Commands ``SetOption85 0/1`` and ``DevGroupShare`` supporting UDP Group command using ``GroupTopic`` without MQTT by Paul Diem (#7790)
- Support for Martin Jerry/acenx/Tessan/NTONPOWER SD0x PWM dimmer switches by Paul Diem (#7791)
- Command ``SetOption86 0/1`` for PWM dimmer to turn brightness LED's off 5 seconds after last change
- Command ``SetOption87 0/1`` for PWM dimmer to turn red LED on when powered off
- Command ``SetOption88 0/1`` for PWM dimmer to let buttons control remote devices

### Changed
- Revert most wifi connectivity changes introduced in 8.1.0.5 (#7746, #7602, #7621)

### Fixed
- Zigbee auto-increment transaction number (#7757)

## [8.1.0.8] - 20200212
### Added
- Another new DHT driver based on ESPEasy. The old driver can still be used using define USE_DHT_OLD. The previous new driver can be used with define USE_DHT_V2 (#7717)

### Changed
- MQTT message size with additional 200 characters
- Some wifi code to attempt faster connection (#7621)
- Display of some date and time messages from "Wed Feb 19 10:45:12 2020" to "2020-02-19T10:45:12"

### Fixed
- Relation between RSSI and signal strength

## [8.1.0.7] - 20200210
### Added
- New DHT driver. The old driver can still be used using define USE_DHT_OLD (#7468)

### Fixed
- wrong encoding of Zigbee persistent data

## [8.1.0.6] - 20200205
### Added
- Support for sensors DS18x20 and DHT family on Shelly 1 and Shelly 1PM using Shelly Add-On adapter (#7469)
- Commands ``SwitchMode 11`` PushHoldMulti and ``SwitchMode 12`` PushHoldMultiInverted (#7603)
- Command ``Buzzer -1`` for infinite mode and command ``Buzzer -2`` for following led mode (#7623)
- Support for MI-BLE sensors using HM-10 Bluetooth 4.0 module by Christian Staars (#7683)
- BootCount Reset Time as BCResetTime to ``Status 1``
- ``ZbZNPReceived``and ``ZbZCLReceived`` being published to MQTT when ``SetOption66 1``
- Optional Wifi AccessPoint passphrase define WIFI_AP_PASSPHRASE in my_user_config.h (#7690)
- Support for FiF LE-01MR energy meter by saper-2 (#7584)

### Fixed
- HAss sensor discovery part 1/4 by Federico Leoni (#7582, #7548)
- MaxPower functionality (#7647)

## [8.1.0.5] - 20200126
### Added
- ``SetOption84 0/1`` sends AWS IoT device shadow updates (alternative to retained)
- ``ZbBind`` (experimental) and bug fixes

### Changed
- Wifi connectivity stability (#7602)
- IRremoteESP8266 library updated to v2.7.3

### Fixed
- PWM flickering at low levels (#7415)

## [8.1.0.4] - 20200116
### Added
- Web page sliders when ``SetOption37 128`` is active allowing control of white(s)
- Zigbee persistence and friendly names
- Most SetOptions as defines to my_user_config.h
- SoftwareSerial to CSE7766 driver allowing different GPIOs (#7563)
- Optional parameter ``<startcolor>`` to command ``Scheme <scheme>, <startcolor>`` to control initial start color
- Rule trigger on one level deeper using syntax with two ``#`` like ``on zigbeereceived#vibration_sensor#aqaracubeside=0 do ...``

### Changed
- Zigbee command prefix from ``Zigbee*`` to ``Zb*``

### Fixed
- ``PowerDelta`` zero power detection (#7515)
- OTA minimal gzipped detection regression from 8.1.0.3
- ``RGBWWTable`` ignored (#7572)

## [8.1.0.3] - 20200106
### Added
- Support for gzipped binaries
- ``SwitchMode 8`` ToggleMulti, ``SwitchMode 9`` FollowMulti and ``SwitchMode 10`` FollowMultiInverted (#7522)

### Changed
- Commands ``Prefix``, ``Ssid``, ``StateText``, ``NTPServer``, and ``FriendlyName`` displaying all items
- IRremoteESP8266 library updated to v2.7.2

### Fixed
- ``WakeUp <x>`` ignores provided value (#7473)
- Exception 9 restart on log message in Ticker interrupt service routines NTP, Wemos and Hue emulation (#7496)

## [8.1.0.2] - 20191230
### Added
- Support for ``AdcParam`` parameters to control ADC0 Current Transformer Apparent Power formula by Jodi Dillon (#7100)
- Optional support for Prometheus using file xsns_91_prometheus.ino (#7216)
- Command ``ShutterButton <parameters>`` to control shutter(s) by to-scho (#7403)
- Command ``SetOption82 0/1`` to limit the CT range for Alexa to 200..380
- Experimental support for NRF24L01 as BLE-bridge for Mijia Bluetooth sensors by Christian Baars (#7394)
- Support to BMP driver to enter reset state (sleep enable) when deep sleep is used in Tasmota

### Fixed
- LCD line and column positioning (#7387)
- Display handling of hexadecimal escape characters (#7387)
- Improved fade linearity with gamma correction
- Wrong gamma correction for Module 48 lights (PWM5 for CT)

## [8.1.0.1] - 20191225
### Added
- Command ``SetOption79 0/1`` to enable reset of counters at teleperiod time by Andre Thomas (#7355)
- SerialConfig to ``Status 1``
- WifiPower to ``Status 5``
- Support for DS1624, DS1621 Temperature sensor by Leonid Myravjev
- Zigbee attribute decoder for Xiaomi Aqara Cube

### Changed
- Lights: simplified gamma correction and 10 bits internal computation

### Fixed
- Sonoff Bridge, Sc, L1, iFan03 and CSE7766 serial interface to forced speed, config and disable logging
- Serial initialization regression from previous fix
- Commands ``Display`` and ``Counter`` from overruling command processing (#7322)
- ``White`` added to light status (#7142)

## [8.1.0] - 20191225
- Release Doris

## [8.0.0.3] - 20191224
### Changed
- Version bump due to internal Settings change

## [8.0.0.2] - 20191223
### Added
- Zigbee better support for Xiaomi Double Switch and Xiaomi Vibration sensor
- Support for ``AdcParam`` parameters to control ADC0 Moisture formula by Federico Leoni (#7309)
- Commands ``WebButton1`` until ``WebButton16`` to support user defined GUI button text (#7166)

### Changed
- Settings variable namings
- Number of ``FriendlyName``s from 4 to 8

## [8.0.0.1] - 20191221
### Added
- Support for max 150 characters in most command parameter strings (#3686, #4754)
- Support for GPS as NTP server by Christian Baars and Adrian Scillato
- Zigbee coalesce sensor attributes into a single message
- Deepsleep start delay based on Teleperiod if ``Teleperiod`` differs from 10 or 300

### Changed
- Settings text handling allowing variable length text within a total text pool of 699 characters
- Smoother ``Fade`` using 100Hz instead of 20Hz animation (#7179)
- Number of rule ``Var``s and ``Mem``s from 5 to 16 (#4933)

## [7.2.0] - 20191221
- Release Constance
### Changed
- Basic version string to lite (#7291)

### Fixed
- Arduino IDE compile error (#7277)
- Restore ShutterAccuracy, MqttLog, WifiConfig, WifiPower and SerialConfig (#7281)
- No AP on initial install (#7282)
- Failing downgrade (#7285)

### 7.1.2.6 20191214

- Change some more Settings locations freeing up space for future single char allowing variable length text
- Change tasmota-basic.bin and FIRMWARE_BASIC to tasmota-lite.bin and FIRMWARE_LITE
- Fix DeepSleep in case there is no wifi by Stefan Bode (#7213)
- Fix Fade would ignore ``savedata 0`` and store to flash anyways (#7262)
- Add Zigbee send automatic ZigbeeRead after sending a command
- Add Zigbee improving Occupancy:false detection for Aqara sensor
- Add fallback support from version 8.x
- Add restriction if fallback firmware is incompatible with settings resulting in unreachable device
- Add support for DHT12 Temperature and Humidity sensor by Stefan Oskamp

### 7.1.2.5 20191213

- Change some Settings locations freeing up space for future single char allowing variable length text
- Add Zigbee support for Xiaomi Aqara Vibration Sensor and Presence Sensor by Stephan Hadinger
- Add Shutter functions ramp up/down and MQTT reporting by Stefan Bode

### 7.1.2.4 20191209

- Change HTTP CORS from command ``SetOption73 0/1`` to ``Cors <cors_domain>`` allowing user control of specific CORS domain by Shantur Rathore (#7066)
- Change GUI Shutter button text to Up and Down Arrows based on PR by Xavier Muller (#7166)
- Change amount of supported DHT sensors from 3 to 4 by Xavier Muller (#7167)
- Revert removal of exception details from MQTT info on restart
- Add Wifi Signal Strength in dBm in addition to RSSI Wifi Experience by Andreas Schultz (#7145)
- Add Yaw, Pitch and Roll support for MPU6050 by Philip Barclay (#7058)
- Add reporting of raw weight to JSON from HX711 to overcome auto-tare functionality by @tobox (#7171)
- Add command ``Sensor34 9 <weight code>`` to set minimum delta to trigger JSON message by @tobox (#7188)
- Fix flashing H801 led at boot by Stephan Hadinger (#7165, #649)
- Fix duplicated ``Backlog`` when using Event inside a Backlog by Adrian Scillato (#7178, #7147)
- Fix Gui Timer when using a negative zero offset of -00:00 by Peter Ooms (#7174)

### 7.1.2.3 20191208

- Change Exception reporting removing exception details from both MQTT info and ``Status 1``. Now consolidated in ``Status 12`` if available.

### 7.1.2.2 20191206

- Remove rule trigger ``tele_power1#state`` due to compatibility
- Add command ``SerialConfig 0..23`` or ``SerialConfig 8N1`` to select Serial Config based in PR by Luis Teixeira (#7108)
- Add save call stack in RTC memory in case of crash, command ``Status 12`` to dump the stack by Stephan Hadinger
- Add Home Assistant force update by Frederico Leoni (#7140, #7074)

### 7.1.2.1 20191206

- Add SML bus decoder syntax support for byte order by Gerhard Mutz (#7112)
- Add rule var ``%topic%`` by Adrian Scillato (#5522)
- Add rule triggers ``tele_power1#state`` and multiple ``tele-wifi1#xxx`` by Adrian Scillato (#7093)
- Add experimental support for stepper motor shutter control by Stefan Bode
- Add optional USE_MQTT_TLS to tasmota-minimal.bin by Bohdan Kmit (#7115)

### 7.1.2 20191206

- Maintenance Release

### 7.1.1.1 20191201

- Fix lost functionality of GPIO9 and GPIO10 on some devices (#7080)
- Fix Zigbee uses Hardware Serial if GPIO 1/3 or GPIO 13/15 and SerialLog 0 (#7071)
- Fix WS2812 power control (#7090)
- Change light color schemes 2, 3 and 4 from color wheel to Hue driven with user Saturation control
- Change log buffer size from 520 to 700 characters accomodating full rule text (#7110)

### 7.1.1 20191201

- Maintenance Release

### 7.1.0.1 20191130

- Fix slider for devices with one or two channels like only white or white/yellow
- Fix TasmotaSlave buffer overrun on Tele
- Fix light scheme 4 speed (#7072)
- Add support for TasmotaSlave executing commands on Tasmota

### 7.1.0 20191129

- Release Doris

### 7.0.0.6 20191122

- Add colorpicker to WebUI by Christian Staars (#6984)
- Change new Fade system much smoother, Speed now up to 40 (#6942, #3714)
- Fix Arduino IDE function prototyping compile error (#6982)
- Change update lib IRremoteESP8266 updated to v2.7.1, -2.7k flash and -1.5k RAM for Tasmota-IR
- Fix auto--power on/off when setting channel to non-zero or zero value, when SetOption68 1
- Fix postpone saving settings to flash until Fade is complete, avoids pause in Fade
- Add command ``SetOption77 0/1`` to keep power on when slider is far left

### 7.0.0.5 20191118

- Fix boot loop regression
- Add command ``TempOffset -12.6 .. 12.6`` to set global temperature sensor offset (#6958)
- Fix check deepsleep for valid values in Settings (#6961)
- Fix Wifi instability when light is on, due to sleep=0 (#6961, #6608)
- Add hardware detection to be overruled with ``SetOption51`` (#6969)

### 7.0.0.4 20191108

- Add command ``WifiPower 0 .. 20.5`` to set Wifi Output Power which will be default set to 17dBm
- Change supported PCF8574 I2C address range to 0x20 - 0x26 allowing other I2C devices with address 0x27 to be used at the same time
- Change supported PCF8574A I2C address range to 0x39 - 0x3F allowing other I2C devices with address 0x38 to be used at the same time
- Change supported MCP230xx I2C address range to 0x20 - 0x26 allowing other I2C devices with address 0x27 to be used at the same time
- Add Keep last channels values when Color command end with '=' (#6799)
- Add support for I2C sensor TLS2591 Light Intensity sensor (#6873)
- Change Kept only NEC/RC5/RC6/HASH IR protocols in standard Tasmota, all other protocols require Tasmota-IR, saving 4K
- Add command ``SetOption76 0/1`` to enable incrementing bootcount when deepsleep is enabled (#6930)
- Change Reset erase end address from as seen by SDK (getFlashChipSize) to full flash size (getFlashChipRealSize)
- Change Zigbee log verbosity reduction

### 7.0.0.3 20191103

- Add command ``I2cDriver`` for I2C driver runtime control using document I2CDEVICES.md
- Fix random crash caused by UPNP flood
- Add support for Honeywell HPMA115S0 particle concentration sensor by David Hunt (#6843)
- Remove driver xsns_12_ads1115_i2cdev replaced by xsns_12_ads1115

### 7.0.0.2 20191102

- Add command ``WebColor19`` to control color of Module and Name (#6811)
- Add support for Honeywell I2C HIH series Humidity and Temperetaure sensor (#6808)
- Fix wrong Dimmer behavior introduced with #6799 when ``SetOption37`` < 128
- Change add DS18x20 support in Tasmota-IR
- Add Zigbee command support, considered as v1.0 for full Zigbee support
- Fix Reduce flash size after change to IRremoteESP8266 v2.7.0

### 7.0.0.1 20191027

- Remove update support for versions before 6.0
- Change default GUI to dark theme
- Add command ``SetOption73 0/1`` to re-enable HTTP Cross-Origin Resource Sharing (CORS) now default disabled (#6767)
- Add frequency to ADE7953 energy monitor as used in Shelly 2.5 by ljakob (#6778)
- Add command ``SetOption74 0/1`` to enable DS18x20 internal pull-up and remove define DS18B20_INTERNAL_PULLUP (#6795)
- Fix better control of RGB/White when ``SetOption37`` >128, added ``Dimmer1`` and ``Dimmer2`` commands (#6714)
- Add hide Alexa objects with friendlyname starting with '$' (#6722, #6762)
- Add command ``SetOption75 0/1`` to switch between grouptopic (0) using fulltopic replacing %topic% or (1) is cmnd/\<grouptopic\> (#6779)
- Change IRremoteESP8266 library to v2.7.0

### 6.7.1.1 20191026

- Change ArduinoSlave to TasmotaSlave
- Add support for Tuya battery powered devices (#6735)
- Change repository name from Sonoff-Tasmota to Tasmota and all code references from Sonoff to Tasmota

### 6.7.1 20191026

- Release Allison
- Fix on energy monitoring devices using PowerDelta Exception0 with epc1:0x4000dce5 = Divide by zero (#6750)
- Fix Script array bug (#6751)

### 6.7.0 20191025

- Release

### 6.6.0.21 20191022

- Remove support for WPS and SmartConfig in favour of Web server (!) based WifiManager (#6680)
- Remove binary sonoff-classic (#6680)
- Remove command ``SetOption2``

### 6.6.0.20 20191018

- Add command ``SetOption65 0/1`` to disable (1) fast power cycle detection fixing unwanted brownout trigger
- Add absolute PowerDelta using command ``PowerDelta 101..32000`` where 101 = 101-100 = 1W, 202 = 202-100 = 102W (#5901)
- Add support for EX-Store WiFi Dimmer V4 (#5856)
- Add ``ZigbeeRead`` command and many improvements (#6095)
- Add ArduinoSlave driver (EXPERIMENTAL)

### 6.6.0.19 20191018

- Replace obsolete xsns_23_sdm120 with xnrg_08_sdm120 and consolidate define USE_SDM120
- Replace obsolete xsns_25_sdm630 with xnrg_10_sdm630 and consolidate define USE_SDM630
- Replace obsolete xsns_49_solaxX1 with xnrg_12_solaxX1 (#6677)

### 6.6.0.18 20191010

- Add command ``DimmerRange`` in Light module to support 2 byte dimming ranges from Tuya
- Add Zigbee additional commands and sending messages to control devices (#6095)
- Fix Rules were not triggered with IR unknown protocol or in sonoff-it (#6629)
- Add define USE_DEEPSLEEP and command ``DeepSleepTime 0 or 10..86400`` (seconds) to enter deepsleep mode (#6638)
- Add define USE_SONOFF_RF to enable/disable Sonoff Rf support (#6648)
- Add incremental beeps to Ifan03 remote control fan speed buttons (#6636)
- Add rule support after every command execution like Fanspeed#Data=2 (#6636)
- Fix handling of ligth channels when pwm_multichannel (Option68) is enabled
- Add WebUI for multiple, independent PWM channels
- Remove default DS18B20 driver and only support define DS18x20 (#6647)
- Add support for PMS3003 dust particle sensor
- Change Sonoff L1 support by adding define USE_SONOFF_L1

### 6.6.0.17 20191009

- Add command ``SetOption34 0..255`` to set backlog delay. Default value is 200 (mSeconds) (#6562)
- Add command ``Gpio 255`` to show physical GPIO configuration of all non-flash pins (#6407)

### 6.6.0.16 20191008

- Change PZEM004T default address mask from 0.0.0.x to 192.168.1.x for legacy reason (#6585)
- Fix PZEM004T, PZEMAC and PZEMDC autodetection (#6585)
- Change light drivers internals to ease management

### 6.6.0.15 20191003

- Change command ``PulseTime`` JSON message format and allow display of all pulsetimer information (#6519)
- Add support for Chint DDSU666 Modbus energy meter by Pablo Zerón
- Add support for SM2135 as used in Action LSC Smart Led E14 (#6495)
- Add command ``SetOption72 0/1`` to switch between software (0) or hardware (1) energy total counter (#6561)
- Add Zigbee tracking of connected devices and auto-probing of Manuf/Model Ids
- Fix better handling of PWM White Temperature mode for Module 48 (#6534)

### 6.6.0.14 20190925

- Change command ``Tariffx`` to allow time entries like 23 (hours), 1320 (minutes) or 23:00. NOTE: As this is development branch previous tariffs are lost! (#6488)
- Remove support for define USE_DS18x20_LEGACY and legacy DS18x20 driver (#6486)
- Add initial support for MQTT logging using command ``MqttLog <loglevel>`` (#6498)
- Add Zigbee more support - collect endpoints and clusters, added ZigbeeDump command
- Add initial support for shutters by Stefan Bode (#288)
- Add command to MCP230xx: ``sensor29 pin,0/1/2`` for OFF/ON/TOGGLE
- Add initial support for PCF8574 I2C I/O Expander (currently output only) by Stefan Bode
- Add command ``SetOption71 0/1`` to switch between different Modbus Active Energy registers on DDS238-2 energy meters (#6531)
- Change command ``SetOption43`` to make it more general. Now supports PS_16_DZ driver too (#6544)
- Change command handling by moving buffers up in chain solving MQTTlog support (#6529)
- Change detection of non-MQTT commands by allowing non-space characters as delimiter (#6540)
- Fix TasmotaSerial: move serial send to IRAM for high speed baud rates

### 6.6.0.13 20190922

- Add command ``EnergyReset4 x,x`` to initialize total usage for two tarrifs
- Add command ``EnergyReset5 x,x`` to initialize total export (or production) for two tarrifs
- Add command ``Sensor34 8,0`` and ``Sensor34 8,1`` to disable/enable JSON message on weight change over 4 gram
- Add JSON array index support to rules evaluation allowing trigger on ENERGY#POWER[2]>0.60 from JSON ..,"Power":[0.00,0.68],.. (#6160)

### 6.6.0.12 20190910

- Redesign command ``Tariff`` to now default to 0 (=disabled) and allowing to set both Standard Time (ST) and Daylight Savings Time (DST) start hour
-  Commands ``Tariff1 22,23`` = Tariff1 (Off-Peak) ST,DST   Tariff2 (Standard) 6,7 = Tariff2 ST,DST   Tariff9 0/1 = Weekend toggle (1 = Off-Peak during weekend)
- Change rename "Data" to "Hash" and limit to 32 bits when receiving UNKNOWN IR protocol (see DECODE_HASH from IRremoteESP8266)
- Add command ``Gpios 255/All`` to show all available GPIO components (#6407)
- Change JSON output format for commands ``Adc``, ``Adcs``, ``Modules``, ``Gpio`` and ``Gpios`` from list to dictionary (#6407)
- Add Zigbee support phase 3 - support for Xiaomi lumi.weather air quality sensor, Osram mini-switch
- Change energy sensors for three phase/channel support
- Add support for Shelly 2.5 dual energy (#6160)
- Add initial support for up to three PZEM-014/-016 on serial modbus connection with addresses 1 (default), 2 and 3 (#2315)
- Add initial support for up to three PZEM-004T on serial connection with addresses x.x.x.1 (default), 2 and 3 (#2315)
- Add initial support for up to three PZEM-003/-017 on serial modbus connection with addresses 1 (default), 2 and 3 (#2315)
- Add driver USE_SDM630_2 as future replacement for USE_SDM630 - Pls test and report
- Add command ``ModuleAddress 1/2/3`` to set Pzem module address when a single module is connected (#2315)

### 6.6.0.11 20190907

- Change Settings crc calculation allowing short term backward compatibility
- Add support for up to 4 INA226 Voltage and Current sensors by Steve Rogers (#6342)
- Change Improve reliability of TasmotaSerial at 115200 bauds and reduce IRAM usage for Stage/pre-2.6
- Add support for A4988 stepper-motor-driver-circuit by Tim Leuschner (#6370)
- Add support for Hiking DDS238-2 Modbus energy meter by Matteo Campanella (#6384)

### 6.6.0.10 20190905

- Redesign Tuya support by Shantur Rathore removing commands SetOption34, 41, 44, 45, 46 and 65 (#6353)
- Add command Reset 99 to reset bootcount to zero (#684, #6351)
- Change command Time 1/2/3 to select JSON time format ISO, ISO + Epoch or Epoch for legacy reason

### 6.6.0.9 20190828

- Change theoretical baudrate range to 300..19660500 bps in 300 increments (#6294)
- Add Full support of all protocols in IRremoteESP8266, to be used on dedicated-IR Tasmota version. Warning: +81k Flash when compiling with USE_IR_REMOTE_FULL
- Add compile time define USE_WS2812_HARDWARE to select hardware type WS2812, WS2812X, WS2813, SK6812, LC8812 or APA106 (DMA mode only)
- Add 'sonoff-ir' pre-packaged IR-dedicated firmware and 'sonoff-ircustom' to customize firmware with IR Full protocol support
- Add Zigbee support phase 2 - cc2530 initialization and basic ZCL decoding
- Add driver USE_SDM120_2 with Domoticz P1 Smart Meter functionality as future replacement for USE_SDM120 - Pls test and report
- Add command Power0 0/1/2/Off/On/Toggle to control all power outputs at once (#6340)
- Add time to more events (#6337)
- Add command Time 1/2/3 to select JSON time format ISO + Epoch, ISO or Epoch

### 6.6.0.8 20190827

- Add Tuya Energy monitoring by Shantur Rathore
- Add phase 1 Domoticz P1 Smart Meter support using energy sensors handled by xdrv_03_energy.ino based on an idea by pablozg
-   Add commands Tariff1 0..23 (start Off-Peak hour), Tariff2 0..23 (start Standard hour) and Tariff3 0/1 (Saturday and Sunday Off-Peak)

### 6.6.0.7 20190825

- Expand Settings area to 4k for future use

### 6.6.0.6 20190819

- Add I2C display driver for SH1106 oled by Gerhard Mutz
- Add SPI display drivers for epaper 4.2 inch, ILI9488 TFT, SSD1351 Color oled and RA8876 TFT by Gerhard Mutz
- Add support for HM17 bluetooth LE passive scan of ibeacon devices by Gerhard Mutz

### 6.6.0.5 20190816

- Add command WebSensor<sensor number> 0/1 to control display of sensor data in web GUI (#6085)
- Change some table locations from RAM to Flash
- Fix wrong telemetry message when SetOption68 1 (#6191)
- Add support for RDM6300 125kHz RFID Reader by Gerhard Mutz

### 6.6.0.4 20190806

- Add support for CHIRP soil moisture sensor by Christian Baars
- Add debug compile features using defines DEBUG_TASMOTA_CORE, DEBUG_TASMOTA_DRIVER and DEBUG_TASMOTA_SENSOR.
-   See DEBUG_CORE_LOG example in sonoff.ino and DEBUG_DRIVER_LOG example in xdrv_09_timers.ino
- Add support for Solax X1 inverter by Pablo Zerón
- Add ZigBee support phase 1 - low level MQTT ZNP messages for CC2530 devices
- Add command Buzzer with optional parameters <number of beeps>,<duration of beep in 100mS steps>,<duration of silence in 100mS steps> enabled when a buzzer is configured (#5988)
- Add support for PAJ7620 gesture sensor by Christian Baars

### 6.6.0.3 20190725

- Change filename of configuration backup from using FriendlyName1 to Hostname solving diacritic issues (#2422)
- Change Store AWS IoT Private Key and Certificate in SPI Flash avoiding device-specific compilations
- Upgrade library IRRemoteEsp8266 to 2.6.4, now using sendPioneer()
- Add support for MAX31865 Thermocouple sensor by Alberto Lopez Siemens
- Add option 0 to Width1 (Marker), Width2 (Second), Width3 (Minute) and Width4 (Hour) disabling display (#6152)
- Add MqttCount metric to STATE (#6155)
- Add define USE_ENERGY_MARGIN_DETECTION to disable Energy Margin and Power Limit detection
- Add define USE_ENERGY_POWER_LIMIT to disable Energy Power Limit detection while Energy Margin detection is active
- Add allow repeat/longpress for IRSend raw, introduced IRSend<r> option (#6074)
- Add SetOption68 to enable multi-channel PWM instead of a single light (#6134)

### 6.6.0.2 20190714

- Change commands Var and Mem to show all parameters when no index is given (#6107)
- Add command SetOption67 0/1 to disable or enable a buzzer as used in iFan03
- Add command DisplayWidth to set pixel width on supported devices
- Add command DisplayHeight to set pixel height on supported devices
- Add support for Sonoff iFan03 as module 71 (#5988)
- Add support for a buzzer
- Add support for IRSend long press ('repeat' feature from IRRemoteESP8266) (#6074)
- Add support for IRHVAC Midea/Komeco protocol (#3227)
- Add support for more IRSend protocols enabled in my_user_config.h
- Add support for IRSend Pioneer protocol (#6100)
- Add Oled reset GPIO option "OLED reset"

### 6.6.0.1 20190708

- Fix Domoticz battery level set to 100 if define USE_ADC_VCC is not used (#6033)
- Fix Force Elliptic Curve for Letsencrypt TLS #6042
- Fix WeMo emulation for 1G echo and 2G echo dot (#6086)
- Fix Xiaomi Philips brightness (#6091)
- Change defines USE_TX20_WIND_SENSOR and USE_RC_SWITCH in my_user_config.h to disable to lower iram usage enabling latest core compilation (#6060, #6062)
- Add blend RGB leds with White leds for better whites (#5895, #5704)
- Add command SetOption41 0..8 to control number of Tuya switches (#6039)
- Add command SetOption42 0..255 to set overtemperature (Celsius only) threshold resulting in power off all on energy monitoring devices. Default setting is 90 (#6036)
- Add command SetOption66 0/1 to enable or disable Tuya dimmer range 255 slider control
- Add command Time to disable NTP and set UTC time as Epoch value if above 1451602800 (=20160101). Time 0 re-enables NTP (#5279)
- Add AZ7798 automatic setting of clock display (#6034)
- Add Epoch and UptimeSec to JSON messages (#6068)
- Add support for up to 4 INA219 sensors (#6046)

### 6.6.0 20190707

- Remove support of TLS on core 2.3.0 and extent support on core 2.4.2 and up
- Remove MQTT uptime message every hour
- Refactor some defines to const
- Refactor webserver HTML input, button, textarea, and select name based on id
- Refactor webserver sensor data collection
- Refactor TLS based on BearSSL, warning breaking change for fingerprints validation
- Refactor management of lights, using classes and integers instead of floats
- Refactor UDP initial message handling from string to char using static memory and add debug info (#5505)
- Refactor IRSend and receive for 64-bit support (#5523)
- Refactor MQTT which might solve issue (#5755)
- Refactor IRSend by using heap when more than 199 values need to be send. May need increase of define MQTT_MAX_PACKET_SIZE too (#5950)
- Refactor double to float in rules, and replaced trigonometric functions from stdlib with smaller versions (#6005)
- Change pubsubclient MQTT_KEEPALIVE from 10 to 30 seconds for AWS IoT support
- Change gamma correction as default behavior, ie "Ledtable 1"
- Change PWM resolution from 8 to 10 bits for low brightness lights
- Change IRSend Panasonic protocol to 64-bit (#5523)
- Change ADC0 to enabled by default in my_user_config.h (#5671)
- Change define USE_EMULATION by USE_EMULATION_HUE and USE_EMULATION_WEMO (#5826)
- Change default PowerDelta from 80% to 0% on new installations (#5858, #5028, #4813, #4130, #4145, #3795, #3778, #3660, #3648)
- Fix display Bug in KNX webmenu for Physical Address
- Fix the Unescape() function and the SendSerial3 behaviour
- Fix webserver multiple Javascript window.onload functionality
- Fix TasmotaSerial at 9600 bps solving DFPlayer comms (#5528)
- Fix Configure Timer Web GUI (#5568)
- Fix Shelly 2.5 I2C address priority issue when VEML6070 code is present by disabling VEML6070 for Shelly 2.5 (#5592)
- Fix use of SerialDelimiter value 128 (#5634)
- Fix Sonoff Pow R2 / S31 invalid energy increments (#5789)
- Fix core 2.5.x ISR not in IRAM exception (#5837)
- Fix Philips Hue emulation Alexa issue by using part of MAC address for LightId (#5849)
- Fix missing white channel for WS2812 (#5869)
- Fix PZem startup issue (#5875)
- Fix exception 9 when syslog is enabled and NTP is just synced (#5917)
- Fix Toggle functionality to button double press when one button and two devices are detected (#5935)
- Fix channel command for dual dimmers (#5940)
- Fix not restoring white value on power off/power on (#5993)
- Add command AdcParam to control ADC0 Temperature and Light formula parameters
- Add command LedMask to assign which relay has access to power LED (#5602, #5612)
- Add extended LED power control using command LedPowerX where X is 1 to 4. Enabled when "LedLink(i)" is configured too (#5709)
- Add command Sensor20 1..255 to change Nova Fitness SDS01 working period in minutes (#5452)
- Add command SetOption38 6..255 to set IRReceive protocol detection sensitivity mimizing UNKNOWN protocols (#5853)
- Add command SetOption39 1..255 to control CSE7766 (Pow R2) or HLW8032 (Blitzwolf SHP5) handling of power loads below 6W. Default setting is 128 (#5756)
- Add command SetOption40 0..250 to disable button functionality if activated for over 0.1 second. Needs SetOption1 1 and SetOption13 0 (#5449)
- Add command SetOption63 0/1 to disable relay state feedback scan at restart (#5594, #5663)
- Add command SetOption64 0/1 to switch between "-" or "_" as sensor index separator impacting DS18X20, DHT, BMP and SHT3X sensor names (#5689)
- Add command SetOption65 0/1 and more Tuya Serial based device support (#5815)
- Add command WebColor to change GUI colors on the fly
- Add support for AWS IoT with TLS 1.2 on core 2.4.2 and up. Full doc here: https://github.com/arendst/Tasmota/wiki/AWS-IoT
- Add support for Badger HR-E Water Meter (#5539)
- Add support for Shelly 2.5 Energy and overtemp Monitoring (#5592)
- Add support for color and colortone for Philips Hue emulation via Alexa (#5600 #4809)
- Add support for Scripts as replacement for Rules. Default disabled but can be enabled in my_user_config.h (#5689)
- Add support for up to four LEDs related to four power outputs. Enabled when "LedLink(i)" is configured too (#5709)
- Add support for Shelly 1PM Template {"NAME":"Shelly 1PM","GPIO":[56,0,0,0,82,134,0,0,0,0,0,21,0],"FLAG":2,"BASE":18} (#5716)
- Add support for SPS30 Particle sensor thanks to Gerhard Mutz (#5830)
- Add support for VL53L0x time of flight sensor. Might interfere with TSL2561 using same I2C address (#5845)
- Add support for Sonoff L1 thanks to reef-actor (#6002)
- Add rule Http#Initialized
- Add rule System#Save executed just before a planned restart
- Add rule support for single JSON value pair like {"SSerialReceived":"on"} by expanding it to {"SSerialReceived":{"Data":"on"}} allowing for trigger SSerialReceived#Data=on (#5638)
- Add define USE_COUNTER to my_user_config.h to save space in sonoff-basic.bin and sonoff-minimal.bin
- Add define USE_DHT to my_user_config.h to save space in sonoff-basic.bin
- Add defines USE_EMULATION_WEMO and USE_EMULATION_HUE to my_user_config.h to control emulation features at compile time (#5826)
- Add Toggle functionality to button double press when more devices are detected
- Add device OverTemp (>73 Celsius) detection to Energy Monitoring devices with temperature sensor powering off all outputs
- Add Tuya Dimmer 10 second heartbeat serial packet required by some Tuya dimmer secondary MCUs
- Add all temperature, humidity and pressure for global access
- Add validation check when loading settings from flash
- Add HX711 weight restore after controlled restart or after power restore just before executing command Sensor34 7 (#5367, #5786)
- Add GUI hexadecimal color options in my_user_config.h (#5586)
- Add alternative IRSend command syntax IRSend raw,\<freq\>,\<header mark\>,\<header space\>,\<bit mark\>,\<zero space\>,\<one space\>,\<bit stream\> (#5610)
- Add user configurable ADC0 to Module and Template configuration compatible with current FLAG options (#5671)
- Add AriLux RF control GPIO option "ALux IrSel" (159) replacing "Led4i" (59) for full LED control (#5709)
- Add LED GPIO option "LedLink" (157) and "LedLinki" (158) to select dedicated link status LED (#5709)
- Add all 5 PWM channels individually adressable with LEDs. (#5741)
- Add reset of Energy values when connection to sensor is lost for over 4 seconds (#5874, #5881)
- Add checkbox to GUI password field enabling visibility during password entry only (#5934)

### 6.5.0 20190319

- Remove commands SetOption14 and SetOption63 as it has been superseded by command Interlock
- Remove command SetOption35 0-255 for mDNS start-up delay (#4793)
- Remove support for MQTT_LIBRARY_TYPE, MQTT_ARDUINOMQTT and MQTT_TASMOTAMQTT (#5474)
- Change webserver content handling from single String to small Chunks increasing RAM
- Change code use of boolean to bool and byte to uint8_t
- Change code uint8_t flags to bool flags
- Change sonoff_template.h layout regarding optional module flags like ADC0
- Change sonoff_template.h module lay-out by removing non-configurable GPIOs
- Change button driver making it modular
- Change switch driver making it modular and introduce input filter (#4665, #4724)
- Change switch input detection by optimizing switch debounce (#4724)
- Change web authentication (#4865)
- Change image name BE_MINIMAL to FIRMWARE_MINIMAL and USE_xyz to FIRMWARE_xyz (#5106)
- Change GUI weblog from XML to plain text solving possible empty screens (#5154)
- Fix most compiler warnings
- Fix Display exception 28 when JSON value is nullptr received
- Fix epaper driver (#4785)
- Fix HAss Sensor Discovery Software Watchdog restart (#4831, #4988)
- Fix allowable MAX_RULE_VARS to 16 (#4933)
- Fix mDNS addService (#4938, #4951)
- Fix HAss discovery of MHZ19(B) sensors (#4992)
- Fix some exceptions and watchdogs due to lack of stack space (#5215)
- Fix GUI wifi password acception starting with asteriks (*) (#5231, #5242)
- Fix command WebSend intermittent results (#5273, #5304)
- Fix additional characters in fallbacktopic, hostname and mqttclient on core 2.5.0 (#5359, #5417)
- Fix Energy TotalStartTime when commands EnergyReset0 and/or EnergyReset3 used (#5373)
- Fix DS18S20 temperature calculation (#5375)
- Fix float calculations in range from 0 to -1 (#5386)
- Fix exception on GUI Configure Logging and Configure Other (#5424)
- Add commands PowerCal, VoltageCal and CurrentCal for HLW8012, HJL01 and BL0937 based energy sensors
- Add command SerialDelimiter 128 to filter reception of only characters between ASCII 32 and 127 (#5131)
- Add command SSerialSend5 \<hexdata\> to SerialBridge
- Add command Interlock 0 / 1 / 1,2 3,4 .. to control interlock ON/OFF and add up to 8 relays in 1 to 4 interlock groups (#4910, #5014)
- Add command Template 255 to copy module configuration over to current active template and store as user template named Merged (#5371)
- Add command WifiConfig 7 to allow reset of device in AP mode without admin password (#5297)
- Add command SetOption36 to control boot loop default restoration (#4645, #5063)
- Add command SetOption37 for RGBCW color mapping (#5326)
- Add command SetOption55 0/1 and define MDNS_ENABLE to disable/enable mDNS (#4793, #4923)
- Add command SetOption62 0/1 to disable retain on Button or Switch hold messages (#5299)
- Add support for Smanergy KA10 Smart Wall Socket with Energy monitoring
- Add support for commands in sensor drivers
- Add support for MAX31855 K-Type thermocouple sensor using softSPI (#4764)
- Add support for Near Field Communication (NFC) controller PN532 using Serial (#4791, #5162)
- Add support for OBI Power Socket 2 (#4829)
- Add support for YTF IR Bridge (#4855)
- Add support for Mi LED Desk Lamp with rotary switch (#4887)
- Add support for Digoo DG-SP202 Smart Socket with Energy monitoring (#4891)
- Add support for MAX44009 Ambient Light sensor (#4907)
- Add support for inverted buttons and inverted buttons without pullup (#4914)
- Add support for Luminea ZX2820 Smart Socket with Energy monitoring (#4921)
- Add support for multiple ADS1115 I2C devices (#5083)
- Add support for online template change using command Template or GUI Configure Other (#5177)
- Add support for Korean language translations (#5344)
- Add support for sensor SCD30 (#5434)
- Add parameter CFG_HOLDER to status 1 message (#5206)
- Add SetOption32 until SetOption49 diagnostic information to Status 3 report as replacement for second property value in SetOption property name
- Add Resolution property to Status 3 report providing previous SetOption second value property
- Add property MqttCount to status 6 message representing number of Mqtt re-connections
- Add property LinkCount to state and status 11 message representing number of Wifi Link re-connections
- Add property Downtime to state and status 11 message representing the duration of wifi connection loss
- Add variable %timestamp% to rules (#4749)
- Add rule support for "==", "!=" ">=" and "<=" (#5122)
- Add rule expression enabled by define USE_EXPRESSION in my_user_config.h (#5210)
- Add Power status functionality to LED2 when configured leaving LED1 for Link status indication
- Add user configuration of HLW8012 and HJL-01/BL0937 Energy Monitoring as used in Sonoff Pow and many Tuya based devices
- Add user configuration of MCP39F501 Energy Monitoring as used in Shelly2
- Add online template configuration using both commands and Configure Template menu option in GUI
- Add (S)SerialSend3 escape sequence \x to allow hexadecimal byte value (#3560, #4947)
- Add define DS18B20_INTERNAL_PULLUP to select internal input pullup when only one DS18B20 sensor is connected eliminating external resistor (#4738)
- Add button control when no relay configured (#4682)
- Add startup delay of 4 seconds to button control (#4829)
- Add core version conditional compile options to provided PWM files (#4917)
- Add resiliency to saved Settings (#5065)
- Add MHZ19 Temperature as Domoticz Temperature selection (#5128)
- Add HAss status sensor (#5139)
- Add status message to former declined group commands (#5145)
- Add 0x to IRRemote (SetOption29) and RCSwitch (SetOption28) received hexadecimal data (#5431)

### 6.4.1 20181224

- Change RAM usage BMP/BME I2C sensors
- Change FallbackTopic from cmnd/\<mqttclient\>/ to cmnd/\<mqttclient\>_fb/ to discriminate from Topic (#1528)
- Change FallbackTopic detection (#4706)
- Change Hass discovery to short MQTT messages as used by Hass 0.81 and up (#4711)
- Change MQTT GUI password handling (#4723)
- Fix possible dtostrf buffer overflows by increasing buffers
- Fix wifi strongest signal detection (#4704)
- Fix Alexa "this value is outside the range of the device". Needs power cycle and Alexa deletion/discovery cycle. (#3159, #4712)
- Add Slovak language file (#4663)
- Add support for AZ-Instrument 7798 CO2 meter/datalogger (#4672)
- Add define WIFI_SOFT_AP_CHANNEL in my_user_config.h to set Soft Access Point Channel number between 1 and 13 as used by Wifi Manager web GUI (#4673)
- Add define USE_MQTT_TLS_CA_CERT for checking MQTT TLS against root ca using Let's Encrypt cert from sonoff_letsencrypt.h - not supported with core 2.3.0 (#4703)

### 6.4.0 20181217

- Change GUI Configure Module by using AJAX for data fetch to cut page size (and memory use) by 40%
     In case of web page errors clear your browser cache or do Page Reload (F5 or Ctrl+R)
- Change enforcing flashmode dout but it is still mandatory
- Change bootcount update (being first) flash write to 10 seconds after restart
- Change display and epaper drivers
- Change command WebSend Host header field from IP address to hostname (#4331)
- Change log buffer size from 512 to 520 to accommodate http sensor data (#4354)
- Change default WIFI_CONFIG_TOOL from WIFI_WAIT to WIFI_RETRY in my_user_config.h (#4400)
- Change webgui refresh time delay for Save Settings and local OTA Upload (#4423)
- Change SR-04 driver to use NewPing library (#4488)
- Change MCP230xx driver to support interrupt retention over teleperiod (#4547)
- Change support for MPU6050 using DMP (#4581)
- Fix unintended function overload of WifiState
- Fix wifi connection errors using wifi disconnect and ESP.reset instead of ESP.restart
- Fix Sonoff Pow R2 and Sonoff S31 Serial interface hang caused by Sonoff Basic R2 driver delay implementation (and possibly core bug)
- Fix MQTT connection error after restart
- Fix wifi re-scan connection baseline
- Fix possible strncat buffer overflows
- Fix intermittent Pzem sensor energy overflow calculation error
- Fix shelly2 ghost switching caused by lack of pull-up inputs (#4255)
- Fix hardware serial pin configuration. To keep using hardware serial swap current Rx/Tx pin configuration only (#4280)
- Fix MqttRetry values above 255 seconds (#4424)
- Fix WifiManager functionality on initial installation (#4433)
- Fix ArduinoOTA for Core 2.5.0 (#4620)
- Add minutes to commands Timezone to allow all possible world timezones
- Add more strict checks for GPIO selections
- Add code image and optional commit number to version
- Add dynamic delay to main loop providing time for wifi background tasks
- Add additional start-up delay during initial wifi connection
- Add support for decoding Theo V2 sensors as documented on https://sidweb.nl using 434MHz RF sensor receiver
- Add support for decoding Alecto V2 sensors like ACH2010, WS3000 and DKW2012 weather stations using 868MHz RF sensor receiver
- Add user definition of defines WIFI_RSSI_THRESHOLD (default 10) and WIFI_RESCAN_MINUTES (default 44)
- Add command SetOption58 0/1 to enable IR raw data info in JSON message (#2116)
- Add command IRSend <frequency>|0,<rawdata1>,<rawdata2>,.. to allow raw data transmission (#2116)
- Add command SetOption56 0/1 to enable wifi network scan and select highest RSSI (#3173)
- Add command SetOption57 0/1 to enable wifi network re-scan every 44 minutes with a rssi threshold of 10 to select highest RSSI (#3173)
- Add support for SDM220 (#3610)
- Add default sleep 1 to sonoff-basic to lower energy consumption (#4217)
- Add wifi status to Tuya (#4221)
- Add delays to reduce CPU usage at boot time (#4233)
- Add command SetOption24 0/1 to select pressure unit as hPa or mmHg (#4241)
- Add optional hardware serial when GPIO13(Rx) and GPIO15(Tx) are selected removing hardware serial from GPIO01(Tx) and GPIO03(Rx) (#4288)
- Add support for Gosund SP1 v2.3 Power Socket with Energy Monitoring (#4297)
- Add support for Armtronix dimmers. See wiki for info (#4321)
- Add to command WebSend option to send a direct path when command starts with a slash (#4329)
- Add support for LG HVac and IrRemote (#4377)
- Add initial support for Hass sensor discovery (#4380)
- Add support for Fujitsu HVac and IrRemote (#4387)
- Add support for I2C MGC3130 Electric Field Effect sensor by Christian Baars (#3774, #4404)
- Add command CalcRes to set number of decimals (0 - 7) used in commands ADD, SUB, MULT and SCALE (#4420)
- Add CPU average load to state message (#4431)
- Add command SetOption59 0/1 to change state topic from tele/STATE to stat/RESULT (#4450)
- Add support for SM Smart Wifi Dimmer PS-16-DZ (#4465)
- Add support for Teckin US Power Socket with Energy Monitoring (#4481)
- Add command SetOption60 0/1 to select dynamic sleep (0) or sleep (1) (#4497)
- Add support for iFan02 Fanspeed in Domoticz using a selector (#4517)
- Add support for GPIO02 for newer Sonoff Basic (#4518)
- Add Announce Switches to MQTT Discovery (#4531)
- Add support for Manzoku Power Strip (#4590)

### 6.3.0 20181030

- Change web Configure Module GPIO drop down list order for better readability
- Change status JSON message providing more switch and retain information
- Change xsns_17_senseair.ino to use TasmotaModbus library
- Change MCP230xx driver
- Change PubSubClient Mqtt library to non-blocking EspEasy version
- Change energy monitoring using energy sensor driver modules
- Change Webserver page handler for easier extension (thx to Adrian Scillato)
- Change pinmode for no-pullup defined switches to pullup when configured as switchmode PUSHBUTTON (=3 and up) (#3896)
- Change default OTA Url to http://thehackbox.org/tasmota/release/sonoff.bin (#4170)
- Remove support for MQTT Client esp-mqtt-arduino by #define MQTT_LIBRARY_TYPE MQTT_ESPMQTTARDUINO
- Remove commands PowerCal, VoltageCal and CurrentCal as more functionality is provided by commands PowerSet, VoltageSet and CurrentSet
- Remove restart after ntpserver change and force NTP re-sync (#3890)
- Fix showing Period Power in energy threshold messages
- Fix header file execution order by renaming user_config.h to my_user_config.h
- Fix some TSL2561 driver issues (#3681)
- Fix KNX PA exception. Regression from 6.2.1 buffer overflow caused by subStr() (#3700, #3710)
- Fix setting and getting color temperature for Philips Hue emulation (#3733)
- Fix ButtonRetain to not use default topic for clearing retain messages (#3737)
- Fix syslog when emulation is selected (#2109, #3784)
- Fix rule trigger POWER1#STATE execution after restart and SetOption0 is 0 (#3856)
- Fix Home Assistant forced light discovery (#3908)
- Fix invalid configuration restores and decode_config.py crc error when savedata = 0 (#3918)
- Fix timer offset -00:00 causing 12:00 hour offset (#3923)
- Fix I2CScan invalid JSON error message (#3925)
- Fix exception when wrong Domoticz JSON message is received (#3963)
- Fix Sonoff Bridge RfRaw receive (#4080, #4085)
- Fix possible wifi connection error (#4044, #4083)
- Fix invalid JSON floating point result from nan (Not a Number) and inf (Infinity) into null (#4147)
- Fix rule mqtt#connected trigger when mqtt is disabled (#4149)
- Add support for LCD, Matrix, TFT and Oled displays
- Add support for Neo Coolcam Wifi Smart Power Plug
- Add support for Michael Haustein ESP Switch
- Add support for MQTT Client based on lwmqtt to be selected by #define MQTT_LIBRARY_TYPE MQTT_ARDUINOMQTT
- Add support for Neo Coolcam Wifi Smart Power Plug
- Add support for Michael Haustein ESP Switch
- Add support for MQTT Client based on lwmqtt to be selected by #define MQTT_LIBRARY_TYPE MQTT_ARDUINOMQTT
- Add support for DS3231 Real Time Clock
- Add support for HX711 Load Cell with optional web GUI scale interface to demonstrate easy GUI plug-in
- Add support for serial 8N2 communication to TasmotaModbus and TasmotaSerial libraries
- Add support for RF transceiving using library RcSwitch (#2702)
- Add support for Shelly 1 and Shelly 2 (#2789)
- Add support for La Crosse TX20 Anemometer (#2654, #3146)
- Add support for MP3 player using DFRobot RB-DFR-562 (#3723)
- Add Support for Xiaomi-Philips Bulbs (#3787)
- Add support for PCA9685 12bit 16pin hardware PWM driver (#3866)
- Add support for EXS Relay V5.0 (#3810)
- Add support for OBI Power Socket (#1988, #3944)
- Add support for Teckin Power Socket with Energy Monitoring (#3950)
- Add support for Pzem-003/017 DC Energy monitoring module (#3694)
- Add support for Pzem-014/016 AC Energy monitoring module (#3694)
- Add support for CSL Aplic WDP 303075 Power Socket with Energy Monitoring (#3991, #3996)
- Add support for Tuya Dimmer (#469, #4075)
- Add command Display to show all settings at once
- Add command SerialSend5 to send raw serial data like "A5074100545293"
- Add command WebRefresh 1000..10000 to control web page refresh in milliseconds. Default is 2345
- Add command WeightRes 0..3 to control display of decimals for kilogram
- Add command RGBWWTable to support color calibration (#3933)
- Add command Reset 4 (reset to defaults but keep wifi params) and Reset 5 (as reset 4 and also erase flash) (#4061)
- Add command SetOption35 0..255 (seconds) to delay mDNS initialization to control possible Wifi connect problems
- Add command SetOption52 0/1 to control display of optional time offset from UTC in JSON messages (#3629, #3711)
- Add command SetOption53 0/1 to toggle gui display of Hostname and IP address (#1006, #2091)
- Add authentication to HTTP web pages
- Add decimals as input to commands PowerSet, VoltageSet and CurrentSet
- Add tools/decode-config.py by Norbert Richter to decode configuration data. See file for information
- Add define USE_DISPLAYS for selecting image sonoff-display
- Add define USE_BASIC for selecting image sonoff-basic without most sensors
- Add auto reload of main web page to some web restarts
- Add TasmotaModbus library as very basic modbus wrapper for TasmotaSerial
- Add more API callbacks and document API.md
- Add Apparent Power and Reactive Power to Energy Monitoring devices (#251)
- Add token %hostname% to command FullTopic (#3018)
- Add Wifi channel number to state message (#3664)
- Add user configurable GPIO02 and GPIO03 on H801 devices (#3692)
- Add toggle function RGBW lights (#3695, #3697)
- Add network information to display start screen (#3704)
- Add sleep to Nova Fitness SDS01X sensor (#2841, #3724, #3749)
- Add Analog input AD0 enabled to sonoff-sensors.bin (#3756, #3757)
- Add power value below 5W to Sonoff Pow R2 and S31 (#3745)
- Add RF Receiver control to module MagicHome to be used on Arilux LC10 (#3792)
- Add userid/password option to decode-status.py (#3796)
- Add delay after restart before processing rule sensor data (#3811)
- Add force_update to Home Assistant discovery (#3873)
- Add rule triggers SWITCH1#BOOT and POWER1#BOOT (#3904, #3910)
- Add Hebrew language file (#3960)
- Add TotalStartTime to Energy JSON message (#3971)
- Add whitespace removal from RfRaw and SerialSend5 (#4020)
- Add support for two BMP/BME sensors (#4195)

### 6.2.1 20180905

- Fix possible ambiguity on command parameters if StateText contains numbers only (#3656)
- Fix Wemo emulation to select the first relay when more than one relay is present (#3657)
- Fix possible exception due to buffer overflow (#3659)
- Fix lost energy today and total energy value after power cycle (#3689)

### 6.2.0 20180901

- Allow user override of define MAX_RULE_VARS and MAX_RULE_TIMERS (#3561)
- Disable wifi sleep for both Esp8266/Arduino core 2.4.1 and 2.4.2 to solve device freeze caused by Espressif SDK bug (#3554)
- Change DS18B20 driver to provide better instant results
- Change some sensor drivers to provide instant results
- Change define USE_ALL_SENSORS to USE_SENSORS as it doesn't contain all sensors due to duplicate I2C addresses
- Change some sensor update timings: AdcEvery 200 -> 250, Senseair 300 -> 250, SDM120 300 -> 250, SDM630 300 -> 250
- Change default Wifi config option from WPS to Wifi Manager if WPS is disabled or Wifi Smartconfig if webserver is disabled or Wifi Serial input if Smartconfig is disabled
- Change SHT1x driver to provide better instant results and fix I2C interference
- Change DHT driver to provide better instant results and add decimals to DHT11 (#3164)
- Change DS18x20 driver to provide better instant results (#3169)
- Change CounterType 1 from milliseconds to microseconds (#3437)
- Change scheduler for better sleep support using Uptime, Delay, PulseTime and TelePeriod, Blinktime (#3581)
- Remove unused functionality from Sonoff-minimal to save space
- Remove WPS and SmartConfig from sonoff-minimal saving 56k code space
- Remove TSL2561 debug message and update library (#2415)
- Remove forced restart when sleep command is executed (#3554)
- Fix invalid response using more than 4 switches and domoticz
- Fix sonoff-minimal not using default settings
- Fix unsecure main webpage update
- Fix DHT driver mixing values for different sensors (#1797)
- Fix EnergyReset3 regression not clearing total energy (#2723)
- Fix rules once regression from v6.1.0 (#3198, #3226)
- Fix command Scale buffer overflow (#3236)
- Fix possible WDT due to long MQTT publish handling (#3313)
- Fix command TimeDst/TimeStd invalid JSON (#3322)
- Fix handling of default names when using names starting with shortcut character ",0,1 or 2 (#3392, #3600, #3618)
- Fix LM75AD I2C sensor detection (#3408)
- Fix iFan02 power on state (#3412, #3530)
- Fix some Pow R2 and S31 checksum errors using optimized re-sync (#3425)
- Fix SDM120 reporting wrong negative values to Domoticz (#3521)
- Fix MQTT reconnection detection when using TasmotaMqtt library (#3558)
- Fix OtaMagic when file path contains a dash (-) (#3563)
- Fix Sonoff Bridge data reception when using Portisch EFM8 firmware using in data buffer length (#3605)
- Add read sensor retry to DS18B20, DS18x20, DHT, SHT1X and HTU21
- Add user selection of Wifi Smartconfig as define USE_SMARTCONFIG in user_config.h
- Add boot loop detection and perform some solutions
- Add wifi and mqtt status led blinkyblinky to be disabled by SetOption31 1. Does not work when LedPower is On (deliberate) (#871, #2230, #3114, #3155)
- Add support for TM1638 switch (#2226)
- Add GPIO options ButtonXn, SwitchXn and CounterXn to select INPUT mode instead of INPUT_PULLUP (#2525)
- Add support for APDS9960 proximity sensor (#3051)
- Add support for MPR121 controller in input mode for touch buttons (#3142)
- Add support for MCP230xx for general purpose input expansion and command Sensor29 (#3188)
- Add default Wifi Configuration tool as define WIFI_CONFIG_NO_SSID in user_config.h if no SSID is configured (#3224)
- Add command Timers 0/1 to globally disable or enable armed timers (#3270)
- Add support for CCS811 sensor (#3309)
- Add Turkish language file (#3332)
- Add command SerialSend4 to send binary serial data (#3345)
- Add initial support for sensor MPU6050 (#3352)
- Add rule triggers Wifi#Connected and Wifi#Disconnected (#3359)
- Add option + to command Rule to concatenate new rule with existing rules (#3365)
- Add message when JavaScript is not enabled in webbrowser (#3388)
- Add build time setting of ButtonTopic and SwitchTopic (#3414)
- Add iFan02 Fanspeed + and Fanspeed - command options (#3415)
- Add Individual HSBColorX commands (#3430, #3615)
- Add output support on MCP23008/MCP23017 (#3436)
- Add modulo option to rules like rule1 on Time#Minute|5 do backlog power on;delay 200;power off endon (#3466)
- Add RGB support for Domoticz (#3547)
- Add all ruletimer values to command RuleTimer result message (#3571)
- Add command Publish2 for publishing retained MQTT messages (#3593)
- Add commands ButtonDebounce 40..1000 and SwitchDebounce 40..1000 to have user control over debounce timing. Default is 50mS (#3594)
- Add RuleX debug options 8,9,10 (StopOnError) to control RuleX execution status after an exception restart (#3607)
- Add rule variables %sunrise%, %sunset%, %uptime% and %time% (#3608)
- Add optional MQTT_TELE_RETAIN to Energy Margins message (#3612, 3614)

### 6.1.1 20180714

- Revert wifi changes (#3177)
- Revert sonoff-minimal removals causing failure of wifi connection (#3177)

### 6.1.0 20180706

- Remove version 3, 4 and pre 5.2 settings auto-upgrade. See https://github.com/arendst/Tasmota/wiki/Upgrading#migration-path
- Change default CFG_HOLDER from 0x20161209 to 4617 (=0x1209) - no impact on default upgrades
- Change number of supported switches from 4 to 8 (#2885, #3086)
- Change BME680 driver from Adafruit to Bosch BME680 library (#2969)
- Fix Pzem004T checksum error
- Fix KNX bug when doing reply of sensors values
- Fix rules induced LWT message
- Fix possible wifi connection problem (#1366)
- Fix some Pow R2 and S31 checksum errors (#1907)
- Fix display selection of un-available GPIO options in Module Configuration webpage (#2718)
- Fix timer re-trigger within one minute after restart (#2744)
- Fix IRSend not accepting data value of 0 by David Conran (#2751)
- Fix vars on rules by Adrian Scillato (#2769)
- Fix bug in KNX menu by Adrian Scillato (#2770)
- Fix anomalies in rules (#2778)
- Fix HUE bridge V1 software version by Heiko Krupp (#2788)
- Fix Hardware Watchdog restart when using event command (#2853)
- Add Ukrainian language file
- Add KNX support for DS18S20 Temperature sensor
- Add CRC to Settings making future upgrades more fail-safe
- Add feature information to Status 4
- Add tools folder with python script decode-status.py for decoding some status fields like SetOption and Features
- Add Slots on the KNX Web Menu to select Group Addess to receive data to trigger rules
- Add two rule sets of 511 characters using commands rule1, rule2 and rule3
- Add Console Commands to send KNX Commands and KNX Values
- Add Slots on the KNX Web Menu to select Group Addess to send data from console commands
- Add Events to trigger rules when a command or read requests is received from KNX
- Add command SetOption30 to enforce Hass discovery as light group (#1784)
- Add support for BlitzWolf BW-SHP2 (and Homecube, Gosund SP1) Energy Monitoring Smart Socket (#2223)
- Add time in minutes to rule Time#Initialized, Time#set and Time#Minute (#2669)
- Add Eastron SDM630 energy meter by Gennaro Tortone (#2735)
- Add KNX communication enhancement by Adrian Scillato (#2742)
- Add KNX energy data by Adrian Scillato (#2750)
- Add rule support for IrReceive and RfReceive (#2758)
- Add python script fw-server.py in tools folder to create a simple OTA server by Gennaro Tortone (#2759)
- Add rule variables %time% for minutes since midnight, %uptime%, %sunrise% and %sunset% giving time in minutes (#2669)
- Add rules %mem1% to %mem5% variable names storing data in flash (#2780)
- Add rules test on %varx% or %memx% (#2780)
- Add optional token %id% substituting the unique MAC address to fulltopic by Michael Graf (#2794)
- Add support for Sonoff S26 Smart Socket (#2808)
- Add command WebSend [<host>(:<port>,<user>:<password>)] <command> (#2821)
- Add increment and decrement value to command Counter (#2838)
- Add support for Sonoff iFan02 as module 44 introducing command FanSpeed 0..3 (#2839)
- Add source information to command execution to be shown with logging option 3 (#2843)
- Add support for uploading Sonoff Bridge firmware found in tools/fw_efm8bb1 folder build by Portisch using Web Gui File Upload (#2886)
- Add command RfRaw to control Portisch firmware features
- Add support for I2C temperature sensor LM75AD (#2909)
- Add option 0 to command Timers disarming all timers (#2962)
- Add performance improvement when updating multiple individual WS2812 pixels (#3007)
- Add command SetOption28 to switch between hex or decimal Sonoff Bridge RF received data format (#3008)
- Add command SetOption29 to switch between hex or decimal IR received data format
- Add decimal values support for commands ADD, SUB, MULT and SCALE (#3083, #3089)
- Add support for bitflags SetOption50 .. SetOption81 (#3118)

### 5.14.0 20180515

- Update language files
- Update TasmotaSerial to 2.0.0 allowing Hardware Serial Fallback when correct connections are configured
- Change command handling
- Change user_config(_override).h defines TIME_STD and TIME_DST
- Change user_config(_override).h otaurl to http://sonoff.maddox.co.uk/tasmota/sonoff.bin (#2588, #2602)
- Fix configuration restore regression from 5.13.1
- Fix compile error when ADC is enabled and Rules are disabled (#2608)
- Fix rule power trigger when no backlog command is used (#2613)
- Fix several timer data input and output errors (#2597, #2620)
- Fix KNX config error (#2628)
- Fix sensor MHZ-19 vanishing data over time (#2659)
- Fix KNX reconnection issue (#2679)
- Fix DST and STD time for Southern Hemisphere by Adrian Scillato (#2684, #2714)
- Add Portuguese in Brazil language file
- Add SetOption26 to enforce use of indexes even when only one relay is present (#1055)
- Add support for sensor SI1145 UV Index / IR / Visible light (#2496)
- Add rule state test for On/Off in addition to 0/1 (#2613)
- Add hardware serial option to MHZ-19 sensor (#2659)
- Add Eastron SDM120 energy meter by Gennaro Tortone (#2694)
- Add user entry DST/STD using commands TimeStd and TimeDst (See wiki for parameter syntax) (#2721)

### 5.13.1 20180501

- Fix JSON buffers size too small for execution in some situations (#2580)
- Fix configuration restore (#2591)
- Add define MODULE for user selecting default model although it preferably should not be changed (#569, #2589)

### 5.13.0 20180430

- Change platformio option sonoff-ds18x20 to sonoff-allsensors enabling ds18x20 and all other sensors in one image
- Change status display of Ssid and SetOption
- Change default option SetOption15 from 0 to 1 providing better initial PWM experience
- Change webpage parameter communication
- Change max number of commands in Backlog from 15 to 30 and ignore commands overflowing
- Change TSL2561 driver to joba library and delete Adafruit library (#1644)
- Change default parameters in user_config.h to undefined for easy installation (#1851)
- Change max user configurable hold time from 10 to 25 seconds (#1851)
- Change Sonoff SC JSON format (#1939)
- Change Polish language to using Diacritics (#2005)
- Change user_config_override usage by providing user_config_override_sample.h (#2228)
- Change MQTT response topic for Energy changes from ENERGY to SENSOR (#2229, #2251)
- Change default Reset configuration time from 4 seconds to 40 seconds on Button hold (#2268)
- Change ESP8266 Analog JSON message from {"Analog0:123"} to {"ANALOG":{"A0:123"}} to accomodate rules (#2560)
- Change Counter JSON message from {"Counter1":0,"Counter3":0} to {"COUNTER":{"C1":0,"C3":0}} to accomodate rules
- Change ADS1115 JSON message from {"ADS1115":{"Analog0":123,"Analog1":123}} to {"ADS1115":{"A0":123,"A1":123}}
- Fix intermittent exception when dns lookup is used while sleep is enabled
- Fix 5.4.0 regression turning off single press after button hold during 4x hold time
- Fix possible wifi connection problem by erasing sdk configuration parameters
- Fix NTP sync to Thu Jan 01 08:00:10 1970 results in uptime 17651+ days (core2.4.1/sdk2.2.1)
- Fix MAX31850 higher temperatures (#1269)
- Fix freeing more code space when emulation is disabled (#1592)
- Fix providing web page configuratin option for Friendly Name when no device (relay or light) is configured (#1850)
- Fix compile error when define HOME_ASSISTANT_DISCOVERY_ENABLE is not set (#1937)
- Fix MQTT TLS fingerprint validation (#2033)
- Fix update temperature on DS18x20 drivers (#2328)
- Fix compile error when not defined USE_TIMERS (#2400)
- Fix configuration filename truncation when it contains spaces (#2484, #2490)
- Fix Energy Today and Yesterday overflow (#2543)
- Add serial debug info
- Add Portuguese language file
- Add Czech language file
- Add Bulgarian language file
- Add Domoticz dust (custom) sensors to PMS5003 and NovaFitness SDS drivers as PM1, PM2.5 and PM10
- Add commands Publish, Rule, RuleTimer and Event. See Wiki about Rule restriction, usage and examples
- Add sonoff-classic, sonoff-allsensors and sonoff-knx
- Add some coloring to important web buttons
- Add support for sensor HC-SR04 ultrasonic (#113, #1964, #2444)
- Add define MQTT_TELE_RETAIN compile option default set to 0 (#1071)
- Add 16 timers using commands Timer and Timers (#1091)
- Add optional Timer configuration webpage to be enabled in user_config.h with define USE_TIMERS_WEB
- Add Multichannel Gas sensor using MultiChannel_Gas_Sensor library (#1245)
- Add Domoticz Battery and RSSI Quality (#1604)
- Add command HSBColor Hue,Sat,Bri (#1642, #2203)
- Add compile time support for WS2812 BRG and RBG led configurations to be defined in user_config.h (#1690)
- Add optional usage of %d or %X suffices in MQTT client to append chipid (#1871)
- Add optional usage of %d or %X suffices in MQTT topic to append chipid (#1871)
- Add optional usage of %d or %04d in ota url to be replaced with chipid (#1871)
- Add Sonoff Bridge command RfKey<x> 5 to show current RF key values either default or learned (#1884)
- Add user configurable serial GPIOs to MagicHome and Arilux modules (#1887)
- Add Russian language file (#1909)
- Add Webserver upload preflight request support (#1927)
- Add Home Assistant clear other device (#1931)
- Add Restart time to Status 1 (#1938)
- Add optional TSL2561 driver using library Joba_Tsl2561 to be enabled in user_config.h with define USE_TSL2561_JOBA (#1951)
- Add support for sensor SHTC3 (#1967)
- Add compiler check for stable lwIP version v1.4 (#1940)
- Add support for multiple SHT3X sensors (#1949, #2110)
- Add always suffix with device number in Mqtt discovery topic (#1962)
- Add support for optional MQTT drivers to be selected in user_config.h (#1992)
- Add optional Arduino OTA support to be enabled in user_config.h (#1998)
- Add diacritics to Polish language file (#2005)
- Add Hungarian language file (#2024)
- Add support for Nova Fitness SDS011 and possibly SDS021 particle concentration sensor (#2070)
- Add single decimal precision to Nova Fitness SDS0x1 sensor values (#2093)
- Add Chinese (Traditional) in Taiwan language file (#2108)
- Add Sonoff SC domoticz support for Sound level as Counter and Air quality (#2118)
- Add a second TLS fingerprint to allow switching keys in TLS mode (#2033, #2102)
- Add display of remaining pulse time to command PulseTime (#2085)
- Add additional time offset to Wifi Retry based on device mac address (#2089)
- Add command Color6 RRGGBB for Clock hour marker color and command Rotation pixels for Clock rotation (#2092)
- Add HTML language header in local language (#2123)
- Add command PowerDelta 0..100 (percentage) to Energy monitoring devices to report on active power load change (#2157)
- Add Restart Reason to Status 1 report (#2161)
- Add command Channel 0..100 to control dimmer value for individual color channels (#2111, #2203)
- Add support for Hardware Serial bridge using commands SerialDelimiter, Baudrate and SerialSend. Supports 8N1 and text only (#2182)
- Add support for Software Serial bridge using commands SerialDelimiter, SBaudrate and SSerialSend. Supports 8N1 and text only (#2190)
- Add support for Zengge WF017 PWM Led strip controller (#2202)
- Add PWM status to command State if PWM enabled (#2203)
- Add all FriendlyNames to Status information (#2208)
- Add Channel status information (#2211)
- Add hexadecimal Data entry to command IrSend using 0x notation (#1290, #2314)
- Add Home Assistant MQTT Discovery for Buttons and change SetOption19 response (#2277)
- Add multiple color entry support for command Led like Led2 120000 001200 000012 setting led2 as Red, Led3 as Green and Led4 as Blue (#2303)
- Add hexadecimal RGB color entry on RGBCW leds (#2304)
- Add support for SGP30 gas and air quality sensor (#2307)
- Add optional Sunrise and Sunset timers with commands Latitide and Longitude to be enabled with define USE_SUNRISE in user_config.h (#2317)
- Add timer sunrise and sunset offset (#2378)
- Add user selectable defines for Sunrise/set Dawn option (#2378)
- Add optional KNX IP Protocol Support (#2402)
- Add random window to timers (#2447)
- Add Greek language file (#2491)
- Add support for Sonoff Pow R2 (#2340)
- Add GPIO_User to GPIO02 for all Sonoff T1 (#2524)

### 5.12.0 20180209

- Change library PubSubClient.h define MQTT_MAX_PACKET_SIZE from 512 to 1000 for Home Assistant  support
- Change relation of define MESSZ being dependent on PubSubClient.h define MQTT_MAX_PACKET_SIZE
- Change command color parameter input checks to less strict for Home Assistant support
- Change command Ina219Mode into command Sensor13
- Change commands HlwPCal, HlwUCal and HlwICal to PowerCal, VoltageCal and CurrentCal to be used for both Pow and S31 calibration
- Change commands HlwPSet, HlwUSet and HlwISet to PowerSet, VoltageSet and CurrentSet to be used for both Pow and S31 calibration
- Change uptime from hour to second resulting in a display of 123T13:45:21 where 123 is days
- Change module name Wemos D1 mini into Generic (#1220)
- Change HTML from width=100% to style=width:100% supporting HTML5 (#1358)
- Change OSWATCH_RESET_TIME (Blocked loop) from 30 to 120 seconds to allow slow networks (#1556)
- Change WIFI_MANAGER_SEC into WIFI_CONFIG_SEC (#1616)
- Change function pointers code to save code space and memory (#1683)
- Change webserver argument processing gaining 5k code space (#1705)
- Change weblog memory usage (#1730, #1793, #1819)
- Update TasmotaSerial library to 1.1.0
- Update language files Italian (#1594), Dutch (#1723) and Spanish (#1722)
- Fix Non-English JSON temperature unit attachement
- Fix Arilux RF induced exception by moving interrupt handler to iram on non ESP8266/Arduino lib v2.3.0
- Fix truncated command names and wrong response for DomoticzSwitchIdx (#1571)
- Fix %-sign issue as printf escape character in Humidity and Sonoff SC (#1579)
- Fix DS18B20 temperature JSON decimal dot (#1561)
- Fix Energy JSON message (#1621)
- Fix IRSend parameter translation (#1636)
- Fix TSL2561 device detection (#1644, #1825)
- Fix BME680 teleperiod resistance measuring (#1647)
- Fix Energy Monitoring Energy Today and Energy Total reading after restart (#1648)
- Fix IRReceive Data value (#1663)
- Fix Energy Monitoring Energy Period roll-over (#1688)
- Fix compiler warnings (#1774)
- Fix command PWM response if no PWM channel is configured (#1783)
- Add locale Decimal Separator to Web sensor page
- Add ColorTemperature to light status message
- Add command PowerOnState option 5 which inverts PulseTime and allows for delayed always on after power on
- Add OtaMagic two step Web server OTA upgrade using filename-minimal image if OTA free space is too small
- Add support for PMS5003 and PMS7003 particle concentration sensor
- Add command SetOption21 1 to allow Energy Monitoring when power is off on Sonoff Pow and Sonoff S31 (#1420)
- Add Chinese language file (#1551)
- Add French language file (#1561)
- Add Spanish language file (#1589)
- Add HTTP Allow Cross Origin removed from ESP8266/Arduino lib v2.4.0 (#1572)
- Add Home Assistant MQTT Discovery for switch and light to be enabled by command SetOption19 1 (#1534) or define HOME_ASSISTANT_DISCOVERY_ENABLE in user_config.h (#1685)
- Add command State to retrieve device state information (same data as teleperiod state and status 11 in slightly different JSON format)
- Add optional login to Webserver AP mode (#1587, #1635)
- Add command Sensor15 2 to start MHZ19(B) Zero Point Calibration (#1643)
- Add support for Sonoff S31 Smart Socket with Power Consumption Detection (#1626)
- Add command SetOption20 to allow update of Dimmer/Color/Ct without turning power on (#1719, #1741)
- Add NTP sync time slot based on chip id (#1773)
- Add cursor pointer to web button (#1836)

### 5.11.1 20180107

- Fix Sonoff Pow command handling (#1542)

### 5.11.0 20180107

- Minor webpage HTML optimizations (#1358)
- Updated German translation (#1438)
- Change Sonoff Pow Energy MQTT data message and consolidate Status 8 into Status 10
- Change ADS1115 default voltage range from +/-2V to +/-6V (#1289)
- Change text to Active for 3 minutes (#1364)
- Change Wemo SetBinaryState to distinguish from GetBinaryState (#1357)
- Change output of HTTP command to valid JSON and Array only (#1363)
- Removed all MQTT, JSON and Command language defines from locale files and set fixed to English (#1473)
- Renamed commands Color2,3,4 to Color3,4,5
- Fix BME280 calculation (#1051)
- Fix Sonoff Bridge missed learned key if learned data contains 0x55 (End of Transmission) flag (#1095, #1294)
- Fix PWM initialization in Dimmer/Color mode (#1321)
- Fix Wemo Emulation (#1357)
- Fix display of build date and time in non-english locale (#1465)
- Fix Wemo and Hue emulation by adding M-Search response delay (#1486)
- Add libraries Adafruit_BME680-1.0.5, Adafruit_Sensor-1.0.2.02, TasmotaSerial-1.0.0 and TSL2561-Arduino-Library
- Add command Color2 to set color while keeping same dimmer value
- Add device function pointers
- Add support for SenseAir S8 CO2 sensor
- Add color led signal to Carbon Dioxide (CO2) sensors using defines CO2_LOW and CO2_HIGH in user_config.h
- Add support for Domoticz Air Quality sensor to be used by MH-Z19(B) and SenseAir sensors
- Add support for PZEM004T energy sensor
- Add support for iTead SI7021 temperature and humidity sensor by consolidating DHT22 into AM2301 and using former DHT22 as SI7021 (#735)
- Add support for BME680 using adafruit libraries (#1212)
- Add support for MH-Z19(B) CO2 sensor (#561, #1248)
- Add multipress support and more user configurable GPIO to Sonoff Dual R2 (#1291)
- Add support for TSL2561 using adafruit library (#661, #1311)
- Add support for SHT3x (#1314)
- Add support for Arilux LC06 (#1414)
- Add Italian language file (#1449)
- Add 2nd Gen Alexa support to Wemo emulation discovery (#1357, #1450)
- Add define for additional number of WS2812 schemes (#1463)

### 5.10.0 20171201

- Upgrade library ArduinoJson to 5.11.2
- Upgrade library IRRemoteEsp8266 to 2.2.1 + 2 commits but disabled some protocols (code size reduction)
- Upgrade library NeoPixelBus to 2.2.9
- Upgrade library OneWire to 2.3.3 + 6 commits and disabled CRC lookup-table (#define ONEWIRE_CRC8_TABLE 0) (code size reduction)
- Update library PubSubClient to 2.6 + 9 commits and additional delay (#790)
- Update core_esp8266_wiring_digital.c to latest (staged) level
- Patch library I2Cdevlib-Core for esp8266-core 2.4.0-rc2 compatibility
- Remove command EnergyReset 1..3 now replaced by EnergyReset1 to EnergyReset3
- Remove spaces in JSON messages (code size reduction)
- Renamed xsns_05_ds18x20.ino to xsns_05_ds18x20_legacy.ino still using library OneWire and providing dynamic sensor scan
- Fix possible iram1_0_seg compile error by shrinking ICACHE_RAM_ATTR code usage
- Fix PWM watchdog timeout if Dimmer is set to 100 or Color set to 0xFF (#1146)
- Fix Sonoff Bridge Learn Mode hang caused by unrecognised RF code (#1181)
- Fix blank console log window by using XML character encoding (#1187)
- Fix wrong response name for command HlwISet (#1214)
- Fix DHT type sensor timeout recognition by distinguish "signal already there" from "timeout" (#1233)
- Add fixed color options 1..12 to command Color
- Add + (plus) and - (minus) to commands Dimmer (+10/-10), Speed and Scheme
- Add + (plus) and - (minus) to command Color to select 1 out of 12 preset colors
- Add + (plus) and - (minus) to command Ct to control ColdWarm led ColorTemperature (+34/-34)
- Add commands EnergyReset1 0..42500, EnergyReset2 0..42500 and EnergyReset3 0..42500000
-  to (Re)set Energy Today, Yesterday or Total respectively in Wh (#406, #685, #1202)
- Add optional ADS1115 driver as alternative for unsupported I2Cdevlib in esp8266-core 2.4.0-rc2
- Add support for INA219 Voltage and Current sensor to be enabled in user_config.h with define USE_INA219
- Add support for Arilux LC11 (Clearing RF home code when selecting no Arilux module)
- Add support for WS2812 RGBW ledstrips to be enabled in user_config.h with define USE_WS2812_CTYPE (#1156)
- Add SettingsSaveAll routine to command SaveData to be used before controlled power down (#1202)
- Add option PUSHBUTTON_TOGGLE (SwitchMode 7) to allow toggling on any switch change (#1221)
- Add new xdrv_05_ds18x20.ino free from library OneWire and add the following features:
-  Add support for DS1822
-  Add forced setting of 12-bit resolution for selected device types (#1222)
-  Add read temperature retry counter (#1215)
-  Fix lost sensors by performing sensor probe at restart only thereby removing dynamic sensor probe (#1215)
-  Fix sensor address sorting using ascending sort on sensor type followed by sensor address
-  Rewrite JSON resulting in shorter message allowing more sensors in default firmware image:
-   "DS18B20-1":{"Id":"00000483C23A","Temperature":19.5},"DS18B20-2":{"Id":"0000048EC44C","Temperature":19.6}
- Add additional define in user_config.h to select either single sensor (defines disabled), new multi sensor (USE_DS18X20) or legacy multi sensor (USE_DS18X20_LEGACY)
- Add clock support for more different pixel counts (#1226)
- Add support for Sonoff Dual R2 (#1249)
- Add FriendlyName to web page tab and add program information to web page footer (#1275)

### 5.9.1 20171107

- Add external sensor function pointer interface to enable easy sensor addition
- Add support for ADS1115 to be enabled in user_config.h and needs libraries i2cdevlib-Core and i2cdevlib-ADS1115 (#338, #660)
- Fix Backup Configuration file download failure by defining proper file size (#1115)
- Fix Exception 26 and empty console screen after usage of command WakeupDuration (#1133)
- Fix some changed iTead web links in README.md (#1137)

### 5.9.0 20171030

- Rewrite code (partly) using Google C++ Style Guide (https://google.github.io/styleguide/cppguide.html)
- Rewrite code by using command lookup tables and javascript (client side) web page expansions
- Change HTML/CSS to enable nicer form field entry
- Change default PWM assignments for H801 RGB(CW) led controller to support optional Color/Dimmer control
-   GPIO04 (W2)    from GPIO_PWM2 to GPIO_USER to be user configurable for GPIO_PWM5 (second White - Warm if W1 is Cold)
-   GPIO12 (Blue)  GPIO_PWM3 no change
-   GPIO13 (Green) from GPIO_PWM4 to GPIO_PWM2
-   GPIO14 (W1)    from GPIO_PWM1 to GPIO_USER to be user configurable for GPIO_PWM4 (first White - Cold or Warm)
-   GPIO15 (Red)   from GPIO_PWM5 to GPIO_PWM1
- Change default PWM assignments for MagicHome RGB(W) led controller to support optional Color/Dimmer control
-   GPIO05 (Green) from GPIO_PWM4 to GPIO_PWM2
-   GPIO12 (Blue)  from GPIO_PWM5 to GPIO_PWM3
-   GPIO13 (White) GPIO_USER to be user configurable for GPIO_PWM4 (White - Cold or Warm)
-   GPIO14 (Red)   from GPIO_PWM3 to GPIO_PWM1
- Change default PWM assignment for Witty Cloud to support optional Color/Dimmer control (#976)
-   GPIO12 (Green) from GPIO_PWM4 to GPIO_PWM2
-   GPIO13 (Blue)  from GPIO_PWM5 to GPIO_PWM3
-   GPIO15 (Red)   from GPIO_PWM3 to GPIO_PWM1
- Change when another module is selected now all GPIO user configuration is removed
- Change command name IRRemote to IRSend (#956)
- Remove Arduino IDE version too low warning as it interferes with platformio.ini platform = espressif8266_stage
- Fix command FullTopic entry when using serial or console interface
- Fix possible UDP syslog blocking
- Fix minimum TelePeriod of 10 seconds set by web page
- Fix command GPIOx JSON response (#897)
- Fix inverted relay power on state (#909)
- Fix compile error when DOMOTICZ_UPDATE_TIMER is not defined (#930)
- Fix alignment of web page items in some browsers (#935)
- Fix setting all saved power settings to Off when SetOption0 (SaveState) = 0 (#955)
- Fix timezone range from -12/12 to -13/13 (#968)
- Fix Southern Hemisphere TIME_STD/TIME_DST (#968)
- Fix TLS MQTT SSL fingerprint test (#970, #808)
- Fix virtual relay status message used with Color/Dimmer control (#989)
- Fix command IRSend and IRHvac case sensitive parameter regression introduced with version 5.8.0 (#993)
- Fix pressure calculation for some BMP versions regression introduced with version 5.8.0i (#974)
- Fix Domoticz Dimmer set to same level not powering on (#945)
- Fix Blocked Loop when erasing large flash using command reset 2 (#1002)
- Fix relay power control when light power control is also configured as regression from 5.8.0 (#1016)
- Fix Mqtt server mDNS lookup only when MqttHost name is empty (#1026)
- Add debug information to MQTT subscribe
- Add translations to I2Cscan
- Add translation to BH1750 unit lx
- Add light scheme options (Color cycle Up, Down, Random) and moving WS2812 schemes up by 3
- Add Domoticz counter sensor to IrReceive representing Received IR Protocol and Data
- Add option 0 to MqttHost to allow empty Mqtt host name
- Add support for Arilux AL-LC01 RGB Led controller (#370)
- Add esp8266 de-blocking to PubSubClient library (#790)
- Add Domoticz sensors for Voltage and Current (#903)
- Add platformio OTA upload support (#928, #934)
- Add warning to webpage when USE_MINIMAL is selected (#929)
- Add smoother movement of hour hand in WS2812 led clock (#936)
- Add support for Magic Home RGBW and some Arilux Led controllers (#940)
- Add command SetOption15 0 (default) for command PWM control or SetOption15 1 for commands Color/Dimmer control to PWM RGB(CW) leds (#941)
- Add Domoticz counter sensor to Sonoff Bridge representing Received RF code (#943)
- Add support for Luani HVIO board (https://luani.de/projekte/esp8266-hvio/) (#953)
- Add PWM initialization after restart (#955)
- Add IR Receiver support. Disable in user_config.h (#956)
- Add support for inverted PWM (#960)
- Add Sea level pressure calculation and Provide command Altitude (#974)
- Add support for up to 8 relays (#995)
- Add commands RfSync, RfLow, RfHigh, RfHost and RfCode to allow sending custom RF codes (#1001)
- Add retain to ENERGY messages controlled by command SensorRetain (#1013)
- Add commands Color2, Color3, Color4, Width2, Width3, Width4 and SetOption16 to set Ws2812 Clock parameters (#1019)
- Add German language file (#1022)
- Add support for connecting to MQTT brokers without userid and/or password (#1023)
- Add support for esp8266 core v2.4.0-rc2 (#1024)
- Add commands PwmRange 1,255..1023 and PwmFrequency 1,100..4000 (#1025)
- Add Polish language file (#1044, #1047)
- Add support for KMC 70011 Power Monitoring Smart Plug (#1045)
- Add support for VEML6070 I2C Ultra Violet level sensor (#1053)
- Add light turn Off Fade (#925)
- Add IrSend command option Panasonic as IrSend {"Protocol":"Panasonic", "Bits":16388, "Data":\<Panasonic data\>}
-   where 16388 is 0x4004 hexadecimal (#1014)
- Add retry counter to DHT11/21/22 sensors (#1082)

### 5.8.0 20170918

- Remove the need for NeoPixelBus library for Hue support
- Consolidate WS2812 into Sonoff Led for flexible future led strip library changes
- Invert WS2812 fade speed to align with Sonoff led (Speed 1 = fast, Speed 8 = slow)
- Remove upper case MQTT receive buffer
- Reduce code and string length for output of commands Modules and GPIOs
- Add Sonoff SC debug information
- Change syslog service
- Removed webserver syslog disable as now no longer needed
- Increased default MQTT message size from 368 to 405 bytes while keeping MQTT_MAX_PACKET_SIZE = 512 (because we can)
- Fix MQTT Offline or Remove MQTT retained topic code
- Fix Domoticz loop when Emulation is selected
- Add blink to WS2812 and Sonoff Led (#643)
- Add option WIFI_WAIT (5) to command WifiConfig to allow connection retry to same AP without restart or update flash (#772, #869)
- Add support for Witty Cloud (#794)
- Add GPIO14 to Sonoff Dual (#797, #839)
- Add support for Yunshan Wifi Relay (#802)
- Add GPIO16 input pulldown (#827)
- Add timeout to DHT and DS18B20 sensors (#852)
- Fix watchdog timeout caused by lack of stack space by moving to heap (#853)
- Allow LogPort and MqttPort up to 65535 and add LogPort tot Status 3 (#859)
- Allow command SwitchTopic in group mode (#861)
- Allow command SwitchMode if no switches are defined (#861)
- Add optional dimmer parameter to command Wakeup for WS2812, AiLight, Sonoff B1, Led and BN-SZ01 (#867)
- Fix basic On, Off, Toggle, Blink and BlinkOff commands when other language is selected (#874)

### 5.7.1 20170909

- Remove leading spaces from MQTT data
- Fix webconsole special character entry
- Allow # as prefix for color value
- Fix Alexa detection and Hue App Update Request (#698, #854)

### 5.7.0 20170907

- Shrink module configuration webpage
- Fix settings order during startup to allow for displaying debug messages
- Fix some string length issues
- Add more string length tests by using strncpy
- Add Ai-Thinker RGBW led (AiLight)
- Add Power check and add PulseTime to power check at startup (#526)
- Add Supla Espablo support (#755)
- Add more precision to Sonoff Pow period and power results using command WattRes 0|1 (#759)
- Add basic internationalization and localization (#763)
- Add more Sonoff Pow range checking (#772)
- Fix invalid JSON (#786, #822)
- Add duplicate check to received RF signal within 2 seconds for Sonoff Bridge (#810)

### 5.6.1 20170818

- Change module list order in webpage
- Fix Sonoff T1 1CH and 2CH configuration (#751)

### 5.6.0 20170818

- Fix Sonoff Pow intermittent exception 0
- Change Sonoff Pow sending Domoticz telemetry data only
- Add Ai-Thinker RGBW led (AiLight) (experimental)
- Add NeoPixelBus library to Sonoff Led for Hue support
- Add user configurable GPIO4 and GPIO5 to module Sonoff Bridge
- Add Sonoff B1 RGBCW led support with command Color RRGGBBCCWW (#676)
- Add command CT 152..500 to Sonoff Led and Sonoff B1 to control Color Temperature
- Add Cold-Warm slider to web page for Sonoff Led and Sonoff B1
- Add CT parameter to Hue
- Add Sonoff T1 support (#582)
- Add AnalogInput0 if configured as Analog Input to webpage (#697, #746)
- Add command SetOption14 0|1 to enable interlock mode (#719, #721)
- Fix Mitsubishi HVAC IR power controll (#740)

### 5.5.2 20170808

- Extent max number of WS2812 pixels from 256 to 512 (#667)
- Add OTA handling if server responds with no update available (#695)
- Removed undocumented command FlashMode (#696)
- Fix compile time error message due to increased message buffer size (#703)

### 5.5.1 20170805

- Fix Sonoff Rf Bridge issues
- Add Sonoff RF Bridge MQTT messages on received and learned RF signal
- Add command VoltRes 0|1 to select voltage resolution to 0.1 V (#654)
- Add averaging to Analog input (#686)
- Add Energy tele data on Sonoff Pow Threshold change (#688)
- Fix inconsistent property names in Messages (#690)

### 5.5.0 20170730

- Reduce code space by removing the following commands as they are replaced by SetOption alternatives:
-   SaveState = SetOption0
-   ButtonRestrict = SetOption1
-   Units = SetOption2
-   MQTT = SetOption3
-   MQTTResponse = SetOption4
-   TempUnit = SetOption8
- Smoothing WS2812 animation poll, invert fade speed and max allowed wakeup time down to 3000 seconds
- Fix initial button press detection
- Add support for Sonoff RF Bridge 433 using command RfKey
- Fix regression from 5.0.7 by increasing message buffer size from 360 to 368 to accomodate 4 x DS18x20 sensors (#637)
- Add GroupTopic to Topic test when using ButtonTopic/SwitchTopic to send either ON/OFF or TOGGLE (#642)
- Adjust HLW calibration limits to accomodate HuaFan device and add commands HlwPSet, HlwUSet and HlwISet (#654)

### 5.4.0 20170725

- Fix command reset regression introduced in 5.2.0
- Increase polling from 0.1 second to 0.05 second
- Add multipress to all buttons
- Fix button 1 double press behaviour on multi relay devices
- Add support for Hua Fan Smart Socket (#479)
- Add support for Sonoff 4ch Pro (#565)
- Add command SetOption13 1 to allow immediate action on single button press
-   (disables multipress, hold and unrestricted commands) (#587)

### 5.3.0 20170715

- Major Hue rewrite which might introduce Alexa problems. If so, initiate an issue
- Add support for Sonoff Led and BN-SZ01 Ceiling Led brightness control to Hue
- Fix Sonoff Led Power, Dimmer and Color MQTT response (#176)
- Add commands Delay and Backlog to allow multiple commands at once separated by ";" (#593)
- Use default flashmode DOUT to solve restart hangs on esp8285 chips (#453, #598)
- Change Web console column width from 99 to 300 (#599)

### 5.2.4 20170703

- Removed flash mode update after selecting different module solving esp8285 related problems
- Add device type flag to sonoff_template.ino
- Change Sonoff Led Wakeup and add support for Sonoff BN-SZ01 Led (#567)

### 5.2.3 20170630

- Change Sonoff Led color conversion code
- Fix SetOption12 handling
- Simplify auto configuration upgrade
- Add option Upgrade \<version_number\> to only upgrade to any higher version (Old PR #213)
- Change FallbackTopic to cmnd/\<MQTTClient\>/\<command\> \<parameter\> bypassing FullTopic and Prefix (#538)

### 5.2.2 20170625

- Add configuration SaveAddress to Status 1 and Information Page
- Change Sonoff Led Color conversion from AtoH to strtol
- Fix possible wrong uploads due to configuration overwrites (#542)
- Fix payload negative numbers (#547)

### 5.2.1 20170622

- Fix Restore Configuration in case of lower version
- Revert auto configuration upgrade allowing easy upgrade which was removed in version 5.2.0
- Fix config auto upgrade from versions below version 4.1.1 (#530)

### 5.2.0 20170619

- Add command SetOption12 1 to disable newly released configuration flash rotate to reduce flash wear
- Fix command CounterDebounce by removing test for active GPIO (#524)
- Add command SetOption33 1..250 to allow user configure POW Max_Power_Retry count (#525)

### 5.1.7 20170616

- Prep removal of SetOptions alternatives
- Restore webpage upgrade error messages removed in 5.1.5
- Add hold button functionality to buttons 2 to 4
- Add command SetOption32 1..100 to set Key Hold Time from 0.1 seconds to 10 seconds (#200)
- Allow slashes in Topic, GroupTopic, ButtonTopic and SwitchTopic (#507)
- Changed webpage form actions from post to get and use relative path url (#434, #522)

### 5.1.6 20170606

- Shrink code
- Removed online configuration of Domoticz In and Domoticz Out MQTT strings
- Removed commands DomoticzInTopic and DomoticzOutTopic
- Add define KEY_HOLD_TIME to configure button hold threshold before sending MQTT Hold message
- Add command StateText4 to configure button MQTT Hold text (= MQTT_CMND_HOLD)
- Add command SetOption11 0|1 to swap pushbutton single and double press functionality (#200)
- Add command SwitchMode<x> 5 (PUSHBUTTONHOLD) and 6 (PUSHBUTTONHOLD_INV) (#489)

### 5.1.5 20170604

- Shrink code in preparation to ESP8266-Arduino 2.4.0-rc1
- Add effect parameter to HUE Device (#464)

### 5.1.4 20170601

- Removed pre-compiled versions from repository as they are available within the release
- Changed HUE Device type to color supporting version (#464)
- Fix compile error when BE_MINIMAL is selected (#467, #476)
- Add multiple compiled versions to release using updated Travis script and platformio.ini (#467)

### 5.1.3 20170520

- Add Domoticz Counter

### 5.1.2 20170519

- Fix Counter/Timer JSON message and update Counter/Timer on webpage
- Fix WS2812 Domoticz related regression issues

### 5.1.1 20170517

- Allow command FullTopic in group mode
- Prepare for more use of RTC memory
- Add independant WS2812 led string power control (#386, #390)
- Add command Counter<x> to control up to four GPIO falling edge interrupt counters or timers (#459)
- Add command CounterType<x> to select between pulse counting or pulse timing
- Add command CounterDebounce to select global counter debounce time in mSec

### 5.1.0 20170513

- Fix Offline/Removal of retained topic when FullTopic is changed
- Add FullTopic to MQTT Configuration and Information web pages
- Add license model GPLv3 (#188)

### 5.0.7 20170511

- Fix possible exception 28 on empty command
- Add command SetOption0 as replacement for SaveState
- Add command SetOption1 as replacement for ButtonRestrict
- Add command SetOption2 as replacement for Units
- Add command SetOption4 as replacement for MqttResponse
- Add command SetOption8 as replacement for TempUnit
- Add command SetOption10 On|Off to select between Offline or Removing previous retained topic (#417, #436)

### 5.0.6 20170510

- Remove hyphen in case of a single DHT sensor connected (#427)
- Add command MqttRetry <seconds> to change default MQTT reconnect retry timer from minimal 10 seconds (#429)

### 5.0.5 20170508

- Add command FullTopic with tokens %topic% (replaced by command Topic value) and
-  %prefix% (replaced by command Prefix<x> values) for more flexible topic definitions (#244)
-  See wiki > MQTT Features https://github.com/arendst/Tasmota/wiki/MQTT-Features for more information

### 5.0.4 20170505

- Add Sonoff Pow Energy Total up to 40 MWh
- Add command EnergyReset 1|2|3 to reset Energy counters (#406)
- Fix Domoticz Energy logging (#411)
- Add command PowerOnState 4 to keep relay always on and disabling all power control (#418)

### 5.0.3 20170504

- Add command SensorRetain on|off to enable retaining of mqtt message tele/sonoff/SENSOR (#74)
- Change WifiConfig timeout from 60 seconds to 180 seconds (#212)
- Change Sonoff Touch command Ledstate functionality by turning led on if power is off (#214)
- Add 4 seconds delay after power on before enabling button to workaround Wemos D1 mini RTS circuit (#380)

### 5.0.2 20170503

- Reset SaveData, SaveState and MqttResponse to default values due to rearranging settings
- Moved some settings to flag area
- Add command TempUnit Celsius|Fahrenheit for selecting Celsius or Fahrenheit (#347)
- Add command TempRes 0..3 for selecting Temperature Resolution (#347)
- Add command HumRes 0..3 for selecting Humidity Resolution (#347)
- Add command PressRes 0..3 for selecting Pressure Resolution (#347)
- Add command EnergyRes 0..5 for selecting Energy Resolution (#347)
- Add "TempUnit":"C|F" to sensor JSON output (#347)
- Add support for up to three DHT type sensors each using a different GPIO (#339, #404)

### 5.0.1 20170429

- Adjust Sonoff SC messages to prepare for display feature
- Move static data from RAM to Flash
- Fix PowerOnState for some devices not reporting "Power on" state (#284, #380, #383)

### 5.0.0 20170425

- Memory status message update
- Fix setting migration to better preserve settings during move (#382)
- Best practice is first doing a Backup Configuration before installing version 5.0.0
- Reset save count after setting move
- Start using new linker script without SPIFFS

### 4.2.0 20170424

- Prepare for SPIFFS removal by moving settings to EEPROM area
- Fix compilation error when webserver is disabled (#378)

### 4.1.3 20170410

- Add user configuarble GPIO to module S20 Socket and Slampher
- Add support for Sonoff SC (#112)
- Set PWM frequency from 1000Hz to 910Hz as used on iTead Sonoff Led firmware (#122)
- Set Sonoff Led unconfigured floating outputs to 0 to reduce exceptions due to power supply instabilities (#122)
- Add Access Point Mac Address to Status 11 and Telemetry (#329)
- Fix DS18B20 negative temperature readings (#334)

### 4.1.2 20170403

- Rename Unrecognised command to Unknown command
- Remove all command lists
- Remove command SmartConfig (superseded by WifiConfig)
- Fix boot loop when selecting module Sonoff 4CH or Sonoff Touch on non ESP8285 hardware
- Add optional support for Toshiba and Mitsubishi HVAC IR control (needs updated IRremote8266 library) (#83, #257)
- Add all configured switches to Domoticz Configuration web page (#305)
- Fix compile error when selecting WS2812 DMA (#313)

### 4.1.1 20170329

- Fix default Telemetry for command Prefix3
- Fix webserver Module parameters for disabled select
- Fix sensor status for enabled switches
- Remove Light as alternative for Power (save code space)
- Remove migration option from pre V3 (code cleanup)
- Remove unofficial SPIFFS support (code cleanup)
- Remove command list when unknown command is entered (save code space)
- Rename Status11 json from StatusPWR to unique StatusSTS
- Rename command Gateway to IPAddres2, Subnetmask to IPAddress3 and DnsServer to IPAddress4 (save code space)
- Add Command MqttResponse to select either command or RESULT topic as response (#258)
- Add command StateText1 to StateText3 to assign MQTT_STATUS_OFF, MQTT_STATUS_ON and MQTT_CMND_TOGGLE respectively (#286)
- Remove restart after IPAddress changes (#292)
- Add support for MAX31850 in xsns_ds18x20.ino (#295)
- Fix possible uptime update misses (#302)

### 4.1.0 20170325

- Change static IP addresses in user_config.h from list (using commas) to string (using dots)
- Unify display result of commands Modules, Module and Gpios
- Rewrite Module selection web page to bring size down from 18651 to 4319 bytes (!) (#234, #240)
- Add basic support for (Lixada) H801 RGBWW controller (#252)
- Add command Prefix1 to Prefix3 to assign SUB_PREFIX, PUB_PREFIX and PUB_PREFIX2 respectively (#255)
- Add static ip addresses to flash (#262)
- Add commands IpAddress, Gateway, Subnetmask and DnsServer to select static ip addresses (#273)

### 4.0.8 20170321

- Fix entering non-numeric webpassword
- Force selection between TLS or Webserver due to memory restraint (#240)
- Allow entering empty string using "0" for selected commands (#242)
- Fix exception when posting commands to web console containing % (#250)

### 4.0.7 20170319

- Increased Sonoff Led PWM frequency from 432 to 1000
- Fix possible watch dog reboot after changing module type on web page
- Fix reporting of GPIO usage from web page
- Fix Sonoff Led blank during firmware upgrade
- Fix Sonoff Led flicker and possible flash corruption by using latest Arduino-esp8266 versions of pwm core files included in sonoff library (#211)
- Add PWM output control with commands PWM1 to PWM5 using user selectable GPIOs (#211)
- Fix exceptions due to low values of commands HlwPCal (10000), HlwUCal (1000) and HlwICal (2500) (#223)
- Add Switch state to sensor status (#227, #233)
- Add user configuarble GPIO to module Sonoff Touch (#228)
- Add define WEB_PORT to user_config.h to change default web server port from 80 (#232)
- Fix failed Ota Firmware upgrade started from Web page (#235)

### 4.0.6 20170316

- Fix to better find device by Wifi hostname
- Fix compile error when some I2C devices are disabled
- Add (experimental) support for SHT1X emulating I2C (#97)
- Add ADC to ElectroDragon (#203)
- Add support for Sonoff Dev (#206)

### 4.0.5 20170314

- Add command Status 11 to show power status with Vcc if define USE_ADC_VCC is enabled (default)
- Add ADC input to Sonoff SV and Wemos D1 mini - Needs recompile with define USE_ADC_VCC disabled (#137)
- Add MQTT host:port to timeout message (#199)

### 4.0.4 20170312

- Add pulse timers for up to 4 relays (#106)
- Fix Sonoff Led power state when dimmer or color is 0 (#176)
- Add command NtpServer<x> to configure up to three NTP servers (#177)
- Delete module User Test as module Wemos D1 mini has same/more user configurable GPIO (#178)
- Add more user configurable GPIO to module ElectroDragon (#183)

### 4.0.3 20170309

- Renamed Module NodeMCU to WeMos D1 mini
- Add GPIO1 as user option to some modules
- Add Buttons, Relays and Leds to user configurable options (#159)
- Add description on Module parameters web page to some well known GPIOs (#107, #171)

### 4.0.2 20170308

- Restore correct seriallog level after Serial logging was disabled
- Add simple dimmer slider to Sonoff Led web page
- Reduced root webpage size by 31%
- Expand Status 2 with Build date/time and core version
- Fix webserver redirection when not in WifiManager mode (#156)
- Add command ButtonRestrict On/Off to restrict access to button hold and button multi press options above 2 (#161)
- Fix DS18S20 negative temperature readings (#165)
- Fix crlf compilation error due to bad syntax (#144, #167)

### 4.0.1 20170305

- Fix char default sizes and set MESSZ to 360 (#143)
- Fix SerialLog setting status
- Disable syslog when emulation is active
- Add DS18B20 web page display refresh

### 4.0.0 20170303

- Add define to remove config migration code for versions below 3.0 (See Wiki-Upgrade-Migration path)
- Free memory by switching from String to char[]
- Raised Sonoff Led PWM frequency from 200Hz to 432Hz in search of stability (hardware watchdog timeouts) (#122)
- Increase message size and suggested minimum MQTT_MAX_PACKET_SIZE to 512 (#114, #124)
- Remove runtime warning message regarding MQTT_MAX_PACKET_SIZE too small as it is now moved to compile time (#124)
- Fix possible panics with web console and http commands while UDP syslog is active (#127)
- Add optional static IP address (#129)
- Add define ENERGY_RESOLUTION in user_config.h to allow user control over precision (#136)

### 3.9.22 20170228

- Update web console
- Fix Status 4 JSON message
- Add Exception info during restart if available
- Add osWatch service to detect loop hangs that might happen during (OTA) upgrades
- Add WiOn support for relay and switch only (#82, #102)
- Allow for user specified relay count up to four in sonoff_template.h (#109)
- Add support for HTU21 compatible I2C sensors SI7013, SI7020 and SI7021 (#118)
- Add NodeMCU or Wemos configuration option (#119)

### 3.9.21 20170224

- Add ajax to web root page and web console (#79)
- Add commands SwitchMode1..4 and enable user switches 2, 3 and 4 (#84, #88)
- Fix MQTT upgrade when webserver is active

### 3.9.20 20170221

- Add minimal basic authentication to Web Admin mode (#87)
- Fix Hue and add HSB support (#89)

### 3.9.19 20170219

- Sonoff Led: Made GPIO04, 05 and 15 available for user
- Sonoff Led: Add commands Fade, Speed, WakupDuration, Wakeup and LedTable

### 3.9.18 20170218

- Fix ledstate 0 to turn off led
- Fix Sonoff Led dimmer range (#16)
- Change Sonoff Led command Dimmer to act on both cold and warm color
- Add Sonoff Led command Color CCWW where CCWW are hexadecimal values fro 00 - FF
- Reduce Sonoff Led flickering by disabling interrupts during flash save and disabling
-   Led during OTA upgrade and Web upload (#16)

### 3.9.17 20170217

- Fix possible ArduinoJSON related memory fragmentation
- Changed console logging using less memory
- Add GPIO04 as user selectable for Sonoff Dual (#75)

### 3.9.16 20170214

- Update latching relay handler
- Add support for IR led using IRremoteESP8266 library (#59)
- Add Hue argument passing using ArduinoJSON library (#59)

### 3.9.15 20170213

- Change JSON float values from string to number according to http://json.org (#56)
- Add support for exs latched relay module https://ex-store.de/ESP8266-WiFi-Relay-V31 (#58)
- Add support for inverted relays
- Changed MAX_LOG_LINES from 70 to 60 to preserve memory

### 3.9.14 20170211

- Add False and True as alternatives for 0/Off and 1/On (#49)
- Fix Status10 JSON format (#52)
- Fix DS18x20 using OneWire library (#53)

### 3.9.13 20170210

- Add FlashChipMode to Status 4
- Removed redundant DHT2 option and code
- Add Sonoff SV GPIO pin 05 configuration (#40)
- Add configuration file backup and restore via web page
- Fix latency due to light_sleep mode even if sleep was set to zero (#50)

### 3.9.12 20170208

- Fix compile error when webserver is disabled (#30)
- Fix possible ESP8285 flash problem by updating Flash Chip Mode to DOUT during OTA upload
- Fix hostname issues by not allowing user entry of string formatting and removing from user_config.h (#36)

### 3.9.11 20170204

- Fix command I2Cscan
- Fix not allowed spaces in Topic, ButtonTopic and SwitchTopic
- Make all TELEMETRY, STATUS and COMMAND message topics unique (#4)
- Advertise command topic to be used by iobroker (#299)
- Fix butten (non)detection if no GPIO_KEY1 is defined (#13)
- Change WeMo serialnumber from 7 decimal chars to 8 hexadecimal chars (#18)
- Update web page with Build Date/Time, Emulation and mDNS Discovery and Advertise information (#21)

### 3.9.10 20170130

- Add WS2812 Color Type selection (RGB or GRB) to user_config.h (#7)
- Hue api changes to support HUE App(s) (#8)

### 3.9.9 20170130

- Add command status 10 showing sensor data
- Fix hlw status messages if hlw is disabled

### 3.9.8 20170130

- Remove GPIO07 and GPIO08 from user selectable (#5)

### 3.9.7 20170129

- Fix possible WS2812 exceptions when using emulation
- Add command Emulation to dynamic configure Belkin WeMo and Hue Bridge for Alexa

### 3.9.6 20170129

- Add dynamic sleep for WS2812 animation (#1)

### 3.9.5 20170128

- Fix error message in case of wrong Domoticz command

### 3.9.4 20170127

- Fix Sonoff Dual Relay switching (#287)

### 3.9.3 20170127

- Add confirmation before Restart via webpage
- Expand Domoticz Configuration webpage with Key, Switch and Sensor Index and
-   add commands DomoticzSwitchIdx and DomoticzSensorIdx (#86) (#174) (#219)
- Fix default DHT11 sensor driver selection
- Fix LedPower status after button press (#279)
- Add command Sleep 0 - 250 mSec for optional light sleep mode to lower energy consumption (#272)
-   (Expect overall button/key/switch misses and wrong values on Sonoff Pow)
- Add Hue brightness extension (#281)
- Fix Hue brightness and change to call by reference (#283)

### 3.9.2 20170124

- Add confirmation before Reset Configuration via webpage (#244)
- Add WS2812 features (see Wiki commands)

### 3.9.1 20170124

- Change PowerOnState function to only trigger when Power On (and not just restart) (#238)
- Move HLW interrupts back to RAM and make WS2812_DMA optional as it generates Exception on Pow (#264)
- Add charset=utf-8 to webpages (#266)
- Update Hue emulation (#268)
- Fix status module number
- Add support for domoticz Dimmer on Sonoff_Led and WS2812
- Fix possible ESP8285 flash problem by updating Flash Chip Mode to DOUT during web upload

### 3.2.6a 20170120

- Fix Sonoff Pow compile error (#255)
- Move HLW interrupts back to ROM (Needed for WS2812 DMA interrupts)
- Removed all IO config from user_config.h as this will be done by commands or webpage
- Removed MessageFormat and supports JSON only except POWER/LIGHT status
- Add command LedPower to control main led (#247)
- Add more FriendlyNames for Hue (#254)
- Add DMA support for WS2812 when using pin 3 while other pins work just as well in my case...
- Add HUE emulation for Alexa (#229)
- Add basic WS2812 support (#229)
- Fix Wemo when MQTT is disabled (#245)
- Revert ButtonTopic and change SwitchTopic1 - 4 to one SwitchTopic
- Rename MqttUnits to Units
- Add Mqtt command to enable/disable MQTT

### 3.2.2a 20170115

- Add dynamic (Sonoff) Module, user GPIO and sensor selection (one size fits (almost) all)
- Add support for Sonoff LED
- Add Seriallog disable after 600 seconds for Sonoff Dual and 4 Channel
- Add ButtonTopic2 - 4, SwitchTopic1 - 4 and SwitchRetain

### 3.2.2 20170113

- Fix PowerOnState 2 functionality after re-applying power (#230)

### 3.2.1 20170113

- Fix some failed command decoding (#228)
- Removed passwords from status messages (#216)

### 3.2.0 20170111

- Add I2C BH1750 sensor (#222)
- Sensor rewrite preparing for online selection

### 3.1.16 20170109

- Fix Domoticz possible error condition
- Remove Wifi password from connection message (#216)
- Add Configure Other menu item to web page (#209)
- Add command FriendlyName, field Friendly Name and define FRIENDLY_NAME to be used by Alexa
-   eliminating current use of MQTT_CLIENT_ID (#209)
- Add friendlyname to webpage replacing former hostname

### 3.1.15 20170108

- Fix Domoticz send key regression with Toggle command

### 3.1.14 20170107

- Add support for command TOGGLE (define MQTT_CMND_TOGGLE) when ButtonTopic is in use and not equal to Topic (#207)

### 3.1.13 20170107

- Fix web console command input when SUB_PREFIX contains '/' (#152)
- Add command response to web command (#200)
- Add option to disable MQTT as define USE_MQTT in user_config.h (#200)

### 3.1.12 20170106

- Add OTA retry to solve possible HTTP transient errors (#204)
- Fix MQTT host discovery

### 3.1.11 20170105

- Add mDNS to advertise webserver as <hostname>.local/

### 3.1.10 20170105

- Fix ButtonTopic when SUB_PREFIX = PUB_PREFIX
- Add workaround for possible MQTT queueing when SUB_PREFIX = PUB_PREFIX
- Add optional MQTT host discovery using define USE_DISCOVERY in user_config.h (#115)

### 3.1.9 20170104

- Fix Power Blink start position (toggled)
- Change PulseTime increments: 1 .. 111 in 0.1 sec (max 11 seconds) and 112 .. 64900 in seconds (= 12 seconds until 18 hours) (#188)
- Add support for SUB_PREFIX = PUB_PREFIX (#190)

### 3.1.8 20170103

- Add retain flag to LWT offline and only send "tele/sonoff/LWT Offline" (#179)
- Change retained LWT Online message to only send "tele/sonoff/LWT Online"

### 3.1.7 20161231

- Add retained message LWT Online when sonoff makes MQTT connection (#179)

### 3.1.6 20161230

- Add blinking using commands BlinkTime, BlinkCount and Power Blink|3|BlinkOff|4 (#165)

### 3.1.5 20161228

- Fix serial space command exception (28)

### 3.1.4 20161227

- Fix MQTT subscribe regression exception (3) (#162)
- Fix serial empty command exception (28)

### 3.1.3 20161225

- Extent Domoticz configuration webpage with optional indices (#153)
- Fix multi relay legacy tele message from tele/sonoff/2/POWER to tele/sonoff/POWER2
- Add support for iTead Motor Clockwise/Anticlockwise

### 3.1.2 20161224

- Extent command PowerOnState with toggle at power on (option 2 is now option 3!) (#156)

### 3.1.1 20161223

- Add support for Sonoff Touch and Sonoff 4CH (#40)
- Update DomoticzIdx and DomoticzKeyIdx with relay/key index (DomoticzIdx1/DomoticzKeyIdx1)
- Add command PowerOnState to control relay(s) at power on (#154)

### 3.1.0 20161221

- Add Sonoff Pow measurement smoothing
- Fix serial command topic preamble error (#151)
- Fix 2.x to 3.x migration inconsistencies (#146)

### 3.0.9 20161218

- Add Sonoff Pow voltage reading when relay is on but no load present (#123)

### 3.0.8 20161218

- Add temperature conversion to Fahrenheit as option in user_config.h (TEMP_CONVERSION) (#145)

### 3.0.7 20161217

- Add user_config_override.h to be used by user to override some defaults in user_config.h (#58)
- Fix Sonoff Pow low power (down to 4W) intermittent measurements (#123)

### 3.0.6 20161217

- Fix MQTT_CLIENT_ID starting with % sign as in "%06X" (#142)
- Add auto power off after PulseTime### 0.1 Sec to relay 1 (#134)

### 3.0.5 20161215

- Add more control over LED with command LedState options (#136, #143)
-   LED_OFF (0), LED_POWER (1), LED_MQTTSUB (2), LED_POWER_MQTTSUB (3), LED_MQTTPUB (4), LED_POWER_MQTTPUB (5), LED_MQTT (6), LED_POWER_MQTT (7)
- Add option WIFI_RETRY (4) to command WifiConfig to allow connection retry to other AP without restart (#73)

### 3.0.4 20161211

- Fix intermittent Domoticz update misses (#133)

### 3.0.3 20161210

- Fix compiler warnings (#132)
- Remove redundant code
- Fix Domoticz pushbutton support

### 3.0.2 20161209

- Add pushbutton to SwitchMode (#130)

### 3.0.1 20161209

- Fix initial config

### 3.0.0 20161208

- Migrate and clean-up flash layout
-   Settings from version 2.x are saved but settings from version 3.x can not be used with version 2.x
- Change SEND_TELEMETRY_RSSI to SEND_TELEMETRY_WIFI and add AP and SSID to telemetry
- Split long JSON messages
- Fix inconsistent status messages
- Fix all status messages to return JSON if enabled
- Remove relay index in cmnd/sonoff/<relay>/POWER now changed
-   to cmnd/sonoff/POWER for single relay units
-   and cmnd/sonoff/POWER<relay> for multi relay units like Sonoff dual
- Add retain option to Power/Light status controlled by command PowerRetain On|Off (#126)

### 2.1.2 20161204

- Add support for second wifi AP (#73)
- Update command WifiConfig
- Fix possible WifiManager hang

### 2.1.1a 20161203

- Fix scan for wifi networks if WeMo is enabled
- Fix syslog setting using web page

### 2.1.1 20161202

- Add support for ElectroDragon second relay and button (only toggle with optional ButtonTopic) (#110)

### 2.1.0 20161202

- Add optional EXPERIMENTAL TLS to MQTT (#49)
- Fix MQTT payload handling (#111)
- Optimzed WeMo code

### 2.0.21a 20161201

- Fix WeMo PowerPlug emulation

### 2.0.21 20161130

- Add Belkin WeMo PowerPlug emulation enabled with USE_WEMO_EMULATION in user_config.h (Heiko Krupp) (#105, #109)

### 2.0.20 20161130

- Relax MQTTClient naming but only allows hexadecimal uppercase numbers (#107)
- Add I2C support with command I2CScan
- Add I2C sensor driver for HTU21 as alternate sensor using TH10/16 connectors (Heiko Krupp) (#105)
- Add I2C sensor driver for BMP085/BMP180/BMP280/BME280 as alternate sensor using TH10/16 connectors

### 2.0.19a 20161127

- Add support for ButtonTopic and ButtonRetain to wall switch function
- Add pullup to SWITCH_PIN and command SwitchMode to syntax

### 2.0.18 20161126

- Add SUB_PREFIX multi level support allowing 'cmnd' or 'cmnd/level2/level3'
- Add wall switch function to GPIO14 and command SwitchMode (Alex Scott) (#103)

### 2.0.17 20161123

- Calibrate HLWPCAL from 12345 to 12530
- Add alternative sensor driver DHT2 using Adafruit DHT library
- Add define MESSAGE_FORMAT to user_config.h
- Throttle console messages
- Shorten JSON messages
- Fix possible Panic
- Fix User mode webserver security

### 2.0.16 20161118

- Add alternative sensor driver DS18x20 using OneWire library (#95)
- Change sensor MQTT message from tele/sonoff/TEMPERATURE to tele/sonoff/DHT/TEMPERATURE or
-   tele/sonoff/DS18B20/TEMPERATURE or tele/sonoff/DS18x20/1/TEMPERATURE
- Add sensors to root webpage and auto refresh every 4 seconds (#92)
- Add optional JSON messageformat to all telemetry data
- Enforce minimum TelePeriod to be 10 seconds
- Fix Energy Yesterday reset after restart
- Add Energy Today restore after controlled restart

### 2.0.15 20161116

- Change TODAY_POWER and PERIOD_POWER to TODAY_ENERGY and PERIOD_ENERGY
- Fix serial regression
- Fix syslog hangs when loghost is unavailable

### 2.0.14 20161115

- Add HLW threshold delay
- Fix HLW intermittent current deviation
- Fix button functionality during wificonfig
- Add CRC check to DS18B20 sensor (#88)

### 2.0.13 20161113

- Add additional upload error code descriptions
- Add PlatformIO support (#80)

### 2.0.12 20161113

- Fix Serial and Web response regression when no MQTT connection available
- Fix Sonoff Dual power telemetric data for second relay
- Removed MQTT password from Information web page
- Hide MQTT password from Configure MQTT web page

### 2.0.11 20161111

- Rewrite button and web toggle code
- Fix NTP sync
- Add HLW calibration commands HLWPCAL, HLWUCAL and HLWICAL (need define USE_POWERCALIBRATION)
- Fix power threshold tests

### 2.0.10 20161109

- Add additional Domoticz define (#63)
- Add defines MQTT_STATUS_ON and MQTT_STATUS_OFF in user_config.h to select status On/Off string
- Fix status response differences (#65)
- Fix divide by zero exception (#70)
- Fix syslog loop exception

### 2.0.9 20161108

- clarify MODULE in user_config.h
- Fix hlw false values

### 2.0.8 20161108

- Add initial status after power on
- Seperate driver files
- Fix hlw code and calibrate Pow
- Move user config defines to user_config.h (#61)

### 2.0.7 20161030

- Make Ticker mandatory
- Add Domoticz support (Increase MQTT_MAX_PACKET_SIZE to 400) (#54)
- Add command MessageFormat 0|1 to select either legacy or JSON output

### 2.0.6 20161024

- Add Sonoff Pow power factor
- Initial support for up to four relays using iTEAD PSB (4Channel)
-   - Currently only supports one button (All buttons behave the same)
-   - Use command MODEL 4 to select four relay option
-     (After first power on it will support 2 relays like Sonoff Dual)
- Fix ledstate
- Add command Status 9 to display Sonoff Pow thresholds
- Add commands PowerLow, PowerHigh, VoltageLow, VoltageHigh, CurrentLow and CurrentHigh for use
-   with Sonoff Pow thresholds

### 2.0.5 20161018

- Add updates to user_config.h - moved SEND_TELEMETRY_DS18B20 and SEND_TELEMETRY_DHT to module area.
-   As Sonoff TH10/16 does not have the logic installed for GPIO04 You'll have to select ONE of both
- Add Sonoff Pow support (experimental until Pow tested)
- Add command Status 8 to display Sonoff Pow energy values
- Add command MqttUnits On|Off to add units to values
- Change web main page header character size
- Change On/Off to ON/OFF status messages to satisfy openHAB
- Change TEMP to TEMPERATURE and HUM to HUMIDITY

### 2.0.4 20161009

- Add MQTT_BUTTON_RETAIN, SAVE_DATA and SAVE_STATE defines to user_config.h (#35)
- Update ButtonRetain to remove retained message(s) from broker when turned off
- Add Retain for second relay on Sonoff Dual
- Provide power status messages with device topic index if requested

### 2.0.3 20161008

- Update wifi initialization
- Add command BUTTONRETAIN for optional MQTT retain on button press (#35)
- Add command SAVESTATE to disable power state save. May be used with MQTT retain

### 2.0.2 20161006

- Fix wifi issue 2186

### 2.0.1 20161002

- Fix button press

### 2.0.0 20161002

- Update Sonoff TH10/16 sensor pins (My TH10 only has GPIO14 connected)
- Add full support for Sonoff dual

### 1.0.35 20160929

- Add more lines to console
- Add timeout and disable MQTT on web upload
- Add command SAVEDATA to control parameter save (for flash wear afficionados) (#30)

### 1.0.34 20160926

- Fix button press six and seven
- Add more information to webserver

### 1.0.33 20160915

- Better WPS error message
- Separate webserver code from support.ino into webserver.ino
- Fix webserver User by removing unwanted restart option

### 1.0.32 20160913

- Add Wifi Protected Setup (WPS) as third option for initial config
- Add command WIFICONFIG replacing deprecated command SMARTCONFIG
- Add option WIFICONFIG 3 to start WPSconfig
- Add option WIFICONFIG 0 to start saved Wifi config tool (WPSconfig, Smartconfig or Wifimanager)
- Change button behaviour - See Wiki

### 1.0.31 20160907

- Fix DS18B20 misread if teleperiod = 2
- Tuned sensor code
- Updated prefered ElectroDragon connection to Relay 1 and Button 1
- Moved SONOFF and ELECTRO_DRAGON port config to user_config.h

### 1.0.30 20160902

- Fix command TELEPERIOD 0
- Add ESP- tag to UDP log message for easy rsyslogd filtering
- Add ElectroDragon (Relay 2 only) functionality. Select with #define MODULE ELECTRO_DRAGON
- Add ? as null message alternative
- Add DHT temperature and humidity telemetry support. Enable with #define SEND_TELEMETRY_DHT
- Add DS18B20 temperature telemetry support. Enable with #define SEND_TELEMETRY_DS18B20
- Restrict HOSTNAME, MQTTCLIENT, TOPIC and BUTTONTOPIC in topic mode only

### 1.0.29 20160831

- Allow UPGRADE, OTAURL, RESTART, RESET, MQTTHOST, MQTTPORT, MQTTUSER, MQTTPASSWORD and WEBSERVER also in group mode

### 1.0.28 20160831

- Add webserver state to status 5
- Add optional PUB_PREFIX2 (tele) for telemetry usage
- Add command TELEPERIOD
- Fix syntax message
- Change memory status display

### 1.0.27 20160831

- Add sketch flash size
- Add console to webserver
- Add command weblog
- Change WifiManager web pages to minimal
- Change display default hostname and MQTT client id in webserver
- Change HTTP command interface to http://sonoff-1234/cm?cmnd=light 2
- Change HEARTBEAT to UPTIME

### 1.0.26 20160829

- Add define USE_WEBSERVER to disable web server code in source
- Add file upload as alternative for ota upload to webserver
- Add information to webserver
- Add command hostname
- Add command logport
- Change HTTP command interface to http://sonoff-1234/cmd?cmnd=light 2
- Change button behaviour with regards to Smartconfig and OTA upload. See README.md
- Enforce default hostname to either "%s-%04d" or user defined without any %
- Enforce default mqtt client id to either "DVES_%06X" or user defined without any %

### 1.0.25 20160822

- Remove config system halts to keep ota available

### 1.0.24 20160821

- Add test for MQTT_SUBTOPIC
- Change log range to LOG_LEVEL_ALL
- Change MQTT introduction messages
- Moved MQTT_MAX_PACKET_SIZE warning message to introduction messages

### 1.0.23 20160821

- Add option USE_SPIFFS to move config from flash to spiffs
- Add webserver with options 0 (off), 1 (user) and 2 (admin)
- Add HTTP command interface (http://sonoff-1234/c?cmnd=light 2)
- Add wifimanager countdown counter
- Add command line webpage
- Add relay control to wifimanager
- Add restart option 99 to force restart
- Fix wifi hostname
- Fix NETBIOS hostname problem by reducing default hostname length
- Fix possible exception if WIFI_HOSTNAME is changed
- Fix upgrade messages
- Reduce memory use by redesigning config routines
- Split syntax message
- Rename define SERIAL_IO to USE_SERIAL

### 1.0.22 20160814

- Add all MQTT parameters for configuration
- Add wifimanager to configure Wifi and MQTT via web server
- Change NTP time handling
- Fix Smartconfig parameter buffer overflow
- Fix PlatformIO warnings

### 1.0.21 20160808

- Remove semaphore as subscription flooding (more than 15 subscriptions per second) is managed by SDK (LmacRxBlk:1)
- Add optional RTC interrupt (define USE_TICKER) to keep RTC synced during subscription flooding
- Remove heartbeatflag

### 1.0.20 20160805

- Add semaphore to handle out of memory when too many subscriptions requested
- Use Daylight Saving (DST) parameters from user_config.h when timezone = 99
- Add status 7 option displaying RTC information
- Add ledstate to status 0

### 1.0.19 20160803

- Fix possible MQTT_CLIENT_ID induced Exception(28)

### 1.0.18 20160803

- Moved Cfg_Default
- Fix negative data handling
- Remove MQTT information from status 1 and add labels to status 1
- Add mac address to status 5
- Add MQTT ClientId, UserId and Password to status 6

### 1.0.17 20160731

- Better variable range checking
- Change ambiguous connection messages
- Add timestamp to serial message

### 1.0.16 20160729

- Moved wifi, rtc, syslog and config to support.ino
- Fixed button action when buttontopic is used. Introduced with 1.0.15
- Better buffer overflow checks (strlcpy)

### 1.0.15 20160728

- Removed pubsubclient config changes from sonoff.ino as it doesn't work
-   reapply MQTT_MAX_PACKET_SIZE 256 and MQTT_KEEPALIVE 120 to PubSubClient.h
- Add status 0 option displaying all status messages
- Change MQTT_MAX_PACKET_SIZE from 1024 to 256
- Add buffer overflow checks (snprintf and strncpy)
- Implemented common string sizes

### 1.0.14 20160722

- Seperate user config from sonoff.ino to user_config.h (pucebaboon)
- Change defaults from sidnas2 to domus1
- Add MQTT status message as status 6 (pucebaboon)
- Add status type to message (pucebaboon)
- Add pubsubclient config changes to sonoff.ino (pucebaboon)

### 1.0.13 20160702

- Add Ledstate 1 option to show power state on led

### 1.0.12 20160529

- Allow disable of button topic using "0"

### 1.0.11 20160524

- Provide button response if MQTT connection lost

### 1.0.10 20160520

- Add optional button topic to assist external MQTT clients
- Change version notation
- Reset default values

### 1.0.9  20160503

- Add more blinks
- Add reset 2 option erasing flash
- Add status 5 option displaying network info
- Add syslog check for Wifi connection
- Resize MqttPublish log array
- Change Wifi smartconfig active from 100 to 60 seconds
- Update Wifi initialization

### 1.0.8  20160430

- Remove use of Wifi config data from SDK
- Add status 3 (syslog info) and status 4 (flash info)
- Add restart option to button (5 quick presses)

### 1.0.7  20160420

- Add UDP syslog support
- Change HOST command to MQTTHOST command
- Add commands SYSLOG, SERIALLOG and LOGHOST
- Change hostname to lower case to distinguise between open-sdk version
- Add support for ESP-12F used in my modified wkaku power socket switch
- Fix timezone command
- Add RTC month names for future use
- Modify button code
- Remove initialization errors by better use of MQTT loop

### 1.0.6  20160406

- Removed Wifi AP mode (#1)
- Add test for Arduino IDE version >= 1.6.8
- Fix RTC time sync code

### 1.0.5  20160310

- Initial public release
- Show debug info by selecting option from IDE Tools Debug port: Serial<|MERGE_RESOLUTION|>--- conflicted
+++ resolved
@@ -3,10 +3,10 @@
 
 ## [Released]
 
-## [12.4.0] 20230215
+## [12.4.0] 20230216
 - Release Peter
 
-## [12.3.1.6] 20230215
+## [12.3.1.6] 20230216
 ### Added
 - ESP32 preliminary support for Matter protocol, milestone 1 (commissioning) by Stephan Hadinger
 - Basic support for Shelly Pro 4PM
@@ -16,23 +16,15 @@
 ### Breaking Changed
 - TM1638 button and led support are handled as virtual switches and relays (#11031)
 
-<<<<<<< HEAD
-=======
 ### Changed
 - Dht driver from v6 to v7
 - LVGL allow access to `lv.LAYOUT_GRID` and `lv.LAYOUT_FLEX` (#17948)
 - TuyaMcu support of virtual switches
 
->>>>>>> 8eb3879d
 ### Fixed
 - ESP8266 Fix TLS SNI which would prevent AWS IoT connection (#17936)
 - TuyaMcu exception 3 regression from v12.3.1.4
 
-<<<<<<< HEAD
-=======
-### Removed
-
->>>>>>> 8eb3879d
 ## [12.3.1.5] 20230208
 ### Added
 - ESP32 support for eigth energy phases/channels
