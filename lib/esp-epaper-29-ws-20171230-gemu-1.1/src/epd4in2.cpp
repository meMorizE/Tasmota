<<<<<<< HEAD
/**
 *  @filename   :   epd4in2.cpp
 *  @brief      :   Implements for Dual-color e-paper library
 *  @author     :   Yehui from Waveshare
 *
 *  Copyright (C) Waveshare     August 10 2017
 *
 * Permission is hereby granted, free of charge, to any person obtaining a copy
 * of this software and associated documnetation files (the "Software"), to deal
 * in the Software without restriction, including without limitation the rights
 * to use, copy, modify, merge, publish, distribute, sublicense, and/or sell
 * copies of the Software, and to permit persons to  whom the Software is
 * furished to do so, subject to the following conditions:
 *
 * The above copyright notice and this permission notice shall be included in
 * all copies or substantial portions of the Software.
 *
 * THE SOFTWARE IS PROVIDED "AS IS", WITHOUT WARRANTY OF ANY KIND, EXPRESS OR
 * IMPLIED, INCLUDING BUT NOT LIMITED TO THE WARRANTIES OF MERCHANTABILITY,
 * FITNESS OR A PARTICULAR PURPOSE AND NONINFRINGEMENT. IN NO EVENT SHALL THE
 * AUTHORS OR COPYRIGHT HOLDERS BE LIABLE FOR ANY CLAIM, DAMAGES OR OTHER
 * LIABILITY WHETHER IN AN ACTION OF CONTRACT, TORT OR OTHERWISE, ARISING FROM,
 * OUT OF OR IN CONNECTION WITH THE SOFTWARE OR THE USE OR OTHER DEALINGS IN
 * THE SOFTWARE.
 */

#include <stdlib.h>
#include <epd4in2.h>


//#define SSPI_USEANYPIN

extern uint8_t *buffer;
uint8_t epd42_mode;

Epd42::Epd42(int16_t width, int16_t height) :
Paint(width,height) {
}

void Epd42::DisplayOnff(int8_t on) {
}


#define DISPLAY_INIT_MODE 0
#define DISPLAY_INIT_PARTIAL 1
#define DISPLAY_INIT_FULL 2

void Epd42::Updateframe() {
  //SetFrameMemory(buffer, 0, 0, EPD_WIDTH,EPD_HEIGHT);
  SetPartialWindow(buffer, 0, 0, width,height,2);
  if (epd42_mode==DISPLAY_INIT_PARTIAL) {
    DisplayFrameQuick();
  } else {
    DisplayFrame();
  }
  //Serial.printf("update\n");
}

void Epd42::DisplayInit(int8_t p,int8_t size,int8_t rot,int8_t font) {
// ignore update mode
  if (p==DISPLAY_INIT_PARTIAL) {
    epd42_mode=p;
    //Init(lut_partial_update);
    //ClearFrameMemory(0xFF);   // bit set = white, bit reset = black
    DisplayFrameQuick();
    delay(500);
    return;
    //Serial.printf("partial\n");
  } else if (p==DISPLAY_INIT_FULL) {
    epd42_mode=p;
    //Init(lut_full_update);
    //ClearFrameMemory(0xFF);   // bit set = white, bit reset = black
    DisplayFrame();
    delay(4500);
    return;
    //Serial.printf("full\n");
  } else {
    epd42_mode=DISPLAY_INIT_FULL;
    Updateframe();
  }

  setRotation(rot);
  invertDisplay(false);
  setTextWrap(false);         // Allow text to run off edges
  cp437(true);
  setTextFont(font);
  setTextSize(size);
  setTextColor(WHITE,BLACK);
  setCursor(0,0);
  fillScreen(BLACK);
}

int16_t Epd42::Begin(int16_t cs,int16_t mosi,int16_t sclk) {
  cs_pin=cs;
  mosi_pin=mosi;
  sclk_pin=sclk;
}

void Epd42::Init(int8_t p) {
  epd42_mode=p;
  DisplayFrame();
  delay(4000);
}

int Epd42::Init(void) {
    pinMode(cs_pin, OUTPUT);
    pinMode(mosi_pin, OUTPUT);
    pinMode(sclk_pin, OUTPUT);

    digitalWrite(cs_pin,HIGH);
    digitalWrite(mosi_pin,LOW);
    digitalWrite(sclk_pin,LOW);

    width = EPD_WIDTH42;
    height = EPD_HEIGHT42;

    Reset();
    SendCommand(POWER_SETTING);
    SendData(0x03);                  // VDS_EN, VDG_EN
    SendData(0x00);                  // VCOM_HV, VGHL_LV[1], VGHL_LV[0]
    SendData(0x2b);                  // VDH
    SendData(0x2b);                  // VDL
    SendData(0xff);                  // VDHR
    SendCommand(BOOSTER_SOFT_START);
    SendData(0x17);
    SendData(0x17);
    SendData(0x17);                  //07 0f 17 1f 27 2F 37 2f
    SendCommand(POWER_ON);
    WaitUntilIdle();
    SendCommand(PANEL_SETTING);
   // SendData(0xbf);    // KW-BF   KWR-AF  BWROTP 0f
  //  SendData(0x0b);
//	SendData(0x0F);  //300x400 Red mode, LUT from OTP
//	SendData(0x1F);  //300x400 B/W mode, LUT from OTP
	SendData(0x3F); //300x400 B/W mode, LUT set by register
//	SendData(0x2F); //300x400 Red mode, LUT set by register

    SendCommand(PLL_CONTROL);
    SendData(0x3C);        // 3A 100Hz   29 150Hz   39 200Hz    31 171Hz       3C 50Hz (default)    0B 10Hz
	//SendData(0x0B);   //0B is 10Hz
    /* EPD hardware init end */
    return 0;
}

/**
 *  @brief: basic function for sending commands
 */
void Epd42::SendCommand(unsigned char command) {
    //DigitalWrite(dc_pin, LOW);
    //SpiTransfer(command);
    fastSPIwrite(command,0);
}

/**
 *  @brief: basic function for sending data
 */
void Epd42::SendData(unsigned char data) {
    //DigitalWrite(dc_pin, HIGH);
    //SpiTransfer(data);
    fastSPIwrite(data,1);
}

/**
 *  @brief: Wait until the busy_pin goes HIGH
 */
void Epd42::WaitUntilIdle(void) {
  //  while(DigitalRead(busy_pin) == 0) {      //0: busy, 1: idle
  //      DelayMs(1);
  //  }
}

/**
 *  @brief: module reset.
 *          often used to awaken the module in deep sleep,
 *          see Epd::Sleep();
 */
void Epd42::Reset(void) {
    //DigitalWrite(reset_pin, LOW);
    //DelayMs(200);
    //DigitalWrite(reset_pin, HIGH);
    //DelayMs(200);
}
/**
 *  @brief: transmit partial data to the SRAM.  The final parameter chooses between dtm=1 and dtm=2
 */
void Epd42::SetPartialWindow(const unsigned char* buffer_black, int x, int y, int w, int l, int dtm) {
    SendCommand(PARTIAL_IN);
    SendCommand(PARTIAL_WINDOW);
    SendData(x >> 8);
    SendData(x & 0xf8);     // x should be the multiple of 8, the last 3 bit will always be ignored
    SendData(((x & 0xf8) + w  - 1) >> 8);
    SendData(((x & 0xf8) + w  - 1) | 0x07);
    SendData(y >> 8);
    SendData(y & 0xff);
    SendData((y + l - 1) >> 8);
    SendData((y + l - 1) & 0xff);
    SendData(0x01);         // Gates scan both inside and outside of the partial window. (default)
  //  DelayMs(2);
    SendCommand((dtm == 1) ? DATA_START_TRANSMISSION_1 : DATA_START_TRANSMISSION_2);
    if (buffer_black != NULL) {
        for(int i = 0; i < w  / 8 * l; i++) {
            SendData(buffer_black[i]^0xff);
        }
    } else {
        for(int i = 0; i < w  / 8 * l; i++) {
            SendData(0x00);
        }
    }
 //   DelayMs(2);
    SendCommand(PARTIAL_OUT);
}



/**
 *  @brief: set the look-up table
 */
void Epd42::SetLut(void) {
    unsigned int count;
    SendCommand(LUT_FOR_VCOM);                            //vcom
    for(count = 0; count < 44; count++) {
        SendData(pgm_read_byte(&lut_vcom0[count]));
    }

    SendCommand(LUT_WHITE_TO_WHITE);                      //ww --
    for(count = 0; count < 42; count++) {
        SendData(pgm_read_byte(&lut_ww[count]));
    }

    SendCommand(LUT_BLACK_TO_WHITE);                      //bw r
    for(count = 0; count < 42; count++) {
        SendData(pgm_read_byte(&lut_bw[count]));
    }

    SendCommand(LUT_WHITE_TO_BLACK);                      //wb w
    for(count = 0; count < 42; count++) {
        SendData(pgm_read_byte(&lut_wb[count]));
    }

    SendCommand(LUT_BLACK_TO_BLACK);                      //bb b
    for(count = 0; count < 42; count++) {
        SendData(pgm_read_byte(&lut_bb[count]));
    }
}


/**
 *  @brief: set the look-up table for quick display (partial refresh)
 */

void Epd42::SetLutQuick(void) {
    unsigned int count;
    SendCommand(LUT_FOR_VCOM);                            //vcom
    for(count = 0; count < 44; count++) {
        SendData(pgm_read_byte(&lut_vcom0_quick[count]));
    }

    SendCommand(LUT_WHITE_TO_WHITE);                      //ww --
    for(count = 0; count < 42; count++) {
        SendData(pgm_read_byte(&lut_ww_quick[count]));
    }

    SendCommand(LUT_BLACK_TO_WHITE);                      //bw r
    for(count = 0; count < 42; count++) {
        SendData(pgm_read_byte(&lut_bw_quick[count]));
    }

    SendCommand(LUT_WHITE_TO_BLACK);                      //wb w
    for(count = 0; count < 42; count++) {
        SendData(pgm_read_byte(&lut_wb_quick[count]));
    }

    SendCommand(LUT_BLACK_TO_BLACK);                      //bb b
    for(count = 0; count < 42; count++) {
        SendData(pgm_read_byte(&lut_bb_quick[count]));
    }
}


/**
 * @brief: refresh and displays the frame
 */
void Epd42::DisplayFrame(const unsigned char* frame_buffer) {
    SendCommand(RESOLUTION_SETTING);
    SendData(width >> 8);
    SendData(width & 0xff);
    SendData(height >> 8);
    SendData(height & 0xff);

    SendCommand(VCM_DC_SETTING);
    SendData(0x12);

    SendCommand(VCOM_AND_DATA_INTERVAL_SETTING);
    SendCommand(0x97);    //VBDF 17|D7 VBDW 97  VBDB 57  VBDF F7  VBDW 77  VBDB 37  VBDR B7

    if (frame_buffer != NULL) {
        SendCommand(DATA_START_TRANSMISSION_1);
        for(int i = 0; i < width / 8 * height; i++) {
            SendData(0xFF);      // bit set: white, bit reset: black
        }
        delay(2);
        SendCommand(DATA_START_TRANSMISSION_2);
        for(int i = 0; i < width / 8 * height; i++) {
            SendData(pgm_read_byte(&frame_buffer[i]));
        }
        delay(2);
    }

    SetLut();

    SendCommand(DISPLAY_REFRESH);
    delay(100);
    WaitUntilIdle();
}




/**
 * @brief: clear the frame data from the SRAM, this won't refresh the display
 */
void Epd42::ClearFrame(void) {
    SendCommand(RESOLUTION_SETTING);
    SendData(width >> 8);
    SendData(width & 0xff);
    SendData(height >> 8);
    SendData(height & 0xff);

    SendCommand(DATA_START_TRANSMISSION_1);
    delay(2);
    for(int i = 0; i < width / 8 * height; i++) {
        SendData(0xFF);
    }
    delay(2);
    SendCommand(DATA_START_TRANSMISSION_2);
    delay(2);
    for(int i = 0; i < width / 8 * height; i++) {
        SendData(0xFF);
    }
    delay(2);
}



/**
 * @brief: This displays the frame data from SRAM
 */
void Epd42::DisplayFrame(void) {
    SetLut();
    SendCommand(DISPLAY_REFRESH);
    delay(100);
    WaitUntilIdle();
}

void Epd42::DisplayFrameQuick(void) {
    SetLutQuick();
    SendCommand(DISPLAY_REFRESH);
  //  DelayMs(100);
  //  WaitUntilIdle();
}


/**
 * @brief: After this command is transmitted, the chip would enter the deep-sleep mode to save power.
 *         The deep sleep mode would return to standby by hardware reset. The only one parameter is a
 *         check code, the command would be executed if check code = 0xA5.
 *         You can use Epd::Reset() to awaken and use Epd::Init() to initialize.
 */
void Epd42::Sleep() {
    SendCommand(VCOM_AND_DATA_INTERVAL_SETTING);
    SendData(0x17);                       //border floating
    SendCommand(VCM_DC_SETTING);          //VCOM to 0V
    SendCommand(PANEL_SETTING);
    delay(100);

    SendCommand(POWER_SETTING);           //VG&VS to 0V fast
    SendData(0x00);
    SendData(0x00);
    SendData(0x00);
    SendData(0x00);
    SendData(0x00);
    delay(100);

    SendCommand(POWER_OFF);          //power off
    WaitUntilIdle();
    SendCommand(DEEP_SLEEP);         //deep sleep
    SendData(0xA5);
}

const unsigned char lut_vcom0[] PROGMEM =
{
0x40, 0x17, 0x00, 0x00, 0x00, 0x02,
0x00, 0x17, 0x17, 0x00, 0x00, 0x02,
0x00, 0x0A, 0x01, 0x00, 0x00, 0x01,
0x00, 0x0E, 0x0E, 0x00, 0x00, 0x02,
0x00, 0x00, 0x00, 0x00, 0x00, 0x00,
0x00, 0x00, 0x00, 0x00, 0x00, 0x00,
0x00, 0x00, 0x00, 0x00, 0x00, 0x00, 0x00, 0x00,
};

const unsigned char lut_vcom0_quick[] PROGMEM =
{
0x00, 0x0E, 0x00, 0x00, 0x00, 0x01,
0x00, 0x00, 0x00, 0x00, 0x00, 0x00,
0x00, 0x00, 0x00, 0x00, 0x00, 0x00,
0x00, 0x00, 0x00, 0x00, 0x00, 0x00,
0x00, 0x00, 0x00, 0x00, 0x00, 0x00,
0x00, 0x00, 0x00, 0x00, 0x00, 0x00,
0x00, 0x00, 0x00, 0x00, 0x00, 0x00, 0x00, 0x00,
};



const unsigned char lut_ww[] PROGMEM =
{
0x40, 0x17, 0x00, 0x00, 0x00, 0x02,
0x90, 0x17, 0x17, 0x00, 0x00, 0x02,
0x40, 0x0A, 0x01, 0x00, 0x00, 0x01,
0xA0, 0x0E, 0x0E, 0x00, 0x00, 0x02,
0x00, 0x00, 0x00, 0x00, 0x00, 0x00,
0x00, 0x00, 0x00, 0x00, 0x00, 0x00,
0x00, 0x00, 0x00, 0x00, 0x00, 0x00,
};

const unsigned char lut_ww_quick[] PROGMEM =
{
0xA0, 0x0E, 0x00, 0x00, 0x00, 0x01,
0x00, 0x00, 0x00, 0x00, 0x00, 0x00,
0x00, 0x00, 0x00, 0x00, 0x00, 0x00,
0x00, 0x00, 0x00, 0x00, 0x00, 0x00,
0x00, 0x00, 0x00, 0x00, 0x00, 0x00,
0x00, 0x00, 0x00, 0x00, 0x00, 0x00,
0x00, 0x00, 0x00, 0x00, 0x00, 0x00,
};


const unsigned char lut_bw[] PROGMEM =
{
0x40, 0x17, 0x00, 0x00, 0x00, 0x02,
0x90, 0x17, 0x17, 0x00, 0x00, 0x02,
0x40, 0x0A, 0x01, 0x00, 0x00, 0x01,
0xA0, 0x0E, 0x0E, 0x00, 0x00, 0x02,
0x00, 0x00, 0x00, 0x00, 0x00, 0x00,
0x00, 0x00, 0x00, 0x00, 0x00, 0x00,
0x00, 0x00, 0x00, 0x00, 0x00, 0x00,
};


const unsigned char lut_bw_quick[] PROGMEM =
{
0xA0, 0x0E, 0x00, 0x00, 0x00, 0x01,
0x00, 0x00, 0x00, 0x00, 0x00, 0x00,
0x00, 0x00, 0x00, 0x00, 0x00, 0x00,
0x00, 0x00, 0x00, 0x00, 0x00, 0x00,
0x00, 0x00, 0x00, 0x00, 0x00, 0x00,
0x00, 0x00, 0x00, 0x00, 0x00, 0x00,
0x00, 0x00, 0x00, 0x00, 0x00, 0x00,
};

const unsigned char lut_bb[] PROGMEM =
{
0x80, 0x17, 0x00, 0x00, 0x00, 0x02,
0x90, 0x17, 0x17, 0x00, 0x00, 0x02,
0x80, 0x0A, 0x01, 0x00, 0x00, 0x01,
0x50, 0x0E, 0x0E, 0x00, 0x00, 0x02,
0x00, 0x00, 0x00, 0x00, 0x00, 0x00,
0x00, 0x00, 0x00, 0x00, 0x00, 0x00,
0x00, 0x00, 0x00, 0x00, 0x00, 0x00,
};

const unsigned char lut_bb_quick[] PROGMEM =
{
0x50, 0x0E, 0x00, 0x00, 0x00, 0x01,
0x00, 0x00, 0x00, 0x00, 0x00, 0x00,
0x00, 0x00, 0x00, 0x00, 0x00, 0x00,
0x00, 0x00, 0x00, 0x00, 0x00, 0x00,
0x00, 0x00, 0x00, 0x00, 0x00, 0x00,
0x00, 0x00, 0x00, 0x00, 0x00, 0x00,
0x00, 0x00, 0x00, 0x00, 0x00, 0x00,
};


const unsigned char lut_wb[] PROGMEM =
{
0x80, 0x17, 0x00, 0x00, 0x00, 0x02,
0x90, 0x17, 0x17, 0x00, 0x00, 0x02,
0x80, 0x0A, 0x01, 0x00, 0x00, 0x01,
0x50, 0x0E, 0x0E, 0x00, 0x00, 0x02,
0x00, 0x00, 0x00, 0x00, 0x00, 0x00,
0x00, 0x00, 0x00, 0x00, 0x00, 0x00,
0x00, 0x00, 0x00, 0x00, 0x00, 0x00,
};

const unsigned char lut_wb_quick[] PROGMEM =
{
0x50, 0x0E, 0x00, 0x00, 0x00, 0x01,
0x00, 0x00, 0x00, 0x00, 0x00, 0x00,
0x00, 0x00, 0x00, 0x00, 0x00, 0x00,
0x00, 0x00, 0x00, 0x00, 0x00, 0x00,
0x00, 0x00, 0x00, 0x00, 0x00, 0x00,
0x00, 0x00, 0x00, 0x00, 0x00, 0x00,
0x00, 0x00, 0x00, 0x00, 0x00, 0x00,
};



#define PIN_OUT_SET 0x60000304
#define PIN_OUT_CLEAR 0x60000308

#define PWRITE ydigitalWrite

#ifndef SSPI_USEANYPIN
// uses about 2.75 usecs, 365 kb /sec
// however does not work with GPIO 16 !!!!
void ICACHE_RAM_ATTR Epd42::fastSPIwrite(uint8_t d,uint8_t dc) {

  WRITE_PERI_REG( PIN_OUT_CLEAR, 1<<cs_pin);
  WRITE_PERI_REG( PIN_OUT_CLEAR, 1<<sclk_pin);
  if(dc) WRITE_PERI_REG( PIN_OUT_SET, 1<<mosi_pin);
  else   WRITE_PERI_REG( PIN_OUT_CLEAR, 1<<mosi_pin);
  WRITE_PERI_REG( PIN_OUT_SET, 1<<sclk_pin);

  for(uint8_t bit = 0x80; bit; bit >>= 1) {
    WRITE_PERI_REG( PIN_OUT_CLEAR, 1<<sclk_pin);
    if(d&bit) WRITE_PERI_REG( PIN_OUT_SET, 1<<mosi_pin);
    else   WRITE_PERI_REG( PIN_OUT_CLEAR, 1<<mosi_pin);
    WRITE_PERI_REG( PIN_OUT_SET, 1<<sclk_pin);
  }
  WRITE_PERI_REG( PIN_OUT_SET, 1<<cs_pin);
}
#else

extern void ICACHE_RAM_ATTR ydigitalWrite(uint8_t pin, uint8_t val) {
  //stopWaveform(pin);
  if(pin < 16){
    if(val) GPOS = (1 << pin);
    else GPOC = (1 << pin);
  } else if(pin == 16){
    if(val) GP16O |= 1;
    else GP16O &= ~1;
  }
}
// about 13 us => 76 kb / sec
// can use any pin
void Epd42::fastSPIwrite(uint8_t d,uint8_t dc) {

  PWRITE(cs_pin, LOW);

  // transfer dc
  PWRITE(sclk_pin, LOW);
  if(dc) PWRITE(mosi_pin, HIGH);
  else        PWRITE(mosi_pin, LOW);
  PWRITE(sclk_pin, HIGH);

  for(uint8_t bit = 0x80; bit; bit >>= 1) {
    PWRITE(sclk_pin, LOW);
    if(d & bit) PWRITE(mosi_pin, HIGH);
    else        PWRITE(mosi_pin, LOW);
    PWRITE(sclk_pin, HIGH);
  }

  PWRITE(cs_pin, HIGH);
}
#endif

/* END OF FILE */
=======
/**
 *  @filename   :   epd4in2.cpp
 *  @brief      :   Implements for Dual-color e-paper library
 *  @author     :   Yehui from Waveshare
 *
 *  Copyright (C) Waveshare     August 10 2017
 *
 * Permission is hereby granted, free of charge, to any person obtaining a copy
 * of this software and associated documnetation files (the "Software"), to deal
 * in the Software without restriction, including without limitation the rights
 * to use, copy, modify, merge, publish, distribute, sublicense, and/or sell
 * copies of the Software, and to permit persons to  whom the Software is
 * furished to do so, subject to the following conditions:
 *
 * The above copyright notice and this permission notice shall be included in
 * all copies or substantial portions of the Software.
 *
 * THE SOFTWARE IS PROVIDED "AS IS", WITHOUT WARRANTY OF ANY KIND, EXPRESS OR
 * IMPLIED, INCLUDING BUT NOT LIMITED TO THE WARRANTIES OF MERCHANTABILITY,
 * FITNESS OR A PARTICULAR PURPOSE AND NONINFRINGEMENT. IN NO EVENT SHALL THE
 * AUTHORS OR COPYRIGHT HOLDERS BE LIABLE FOR ANY CLAIM, DAMAGES OR OTHER
 * LIABILITY WHETHER IN AN ACTION OF CONTRACT, TORT OR OTHERWISE, ARISING FROM,
 * OUT OF OR IN CONNECTION WITH THE SOFTWARE OR THE USE OR OTHER DEALINGS IN
 * THE SOFTWARE.
 */

#include <stdlib.h>
#include <epd4in2.h>


//#define SSPI_USEANYPIN

extern uint8_t *buffer;
uint8_t epd42_mode;

Epd42::Epd42(int16_t width, int16_t height) :
Paint(width,height) {
}

void Epd42::DisplayOnff(int8_t on) {
}


#define DISPLAY_INIT_MODE 0
#define DISPLAY_INIT_PARTIAL 1
#define DISPLAY_INIT_FULL 2

void Epd42::Updateframe() {
  //SetFrameMemory(buffer, 0, 0, EPD_WIDTH,EPD_HEIGHT);
  SetPartialWindow(buffer, 0, 0, width,height,2);
  if (epd42_mode==DISPLAY_INIT_PARTIAL) {
    DisplayFrameQuick();
  } else {
    DisplayFrame();
  }
  //Serial.printf("update\n");
}

void Epd42::DisplayInit(int8_t p,int8_t size,int8_t rot,int8_t font) {
// ignore update mode
  if (p==DISPLAY_INIT_PARTIAL) {
    epd42_mode=p;
    //Init(lut_partial_update);
    //ClearFrameMemory(0xFF);   // bit set = white, bit reset = black
    DisplayFrameQuick();
    delay(500);
    return;
    //Serial.printf("partial\n");
  } else if (p==DISPLAY_INIT_FULL) {
    epd42_mode=p;
    //Init(lut_full_update);
    //ClearFrameMemory(0xFF);   // bit set = white, bit reset = black
    DisplayFrame();
    delay(4500);
    return;
    //Serial.printf("full\n");
  } else {
    epd42_mode=DISPLAY_INIT_FULL;
    Updateframe();
  }

  setRotation(rot);
  invertDisplay(false);
  setTextWrap(false);         // Allow text to run off edges
  cp437(true);
  setTextFont(font);
  setTextSize(size);
  setTextColor(WHITE,BLACK);
  setCursor(0,0);
  fillScreen(BLACK);
}

int16_t Epd42::Begin(int16_t cs,int16_t mosi,int16_t sclk) {
  cs_pin=cs;
  mosi_pin=mosi;
  sclk_pin=sclk;
}

void Epd42::Init(int8_t p) {
  epd42_mode=p;
  DisplayFrame();
  delay(4000);
}

int Epd42::Init(void) {
    pinMode(cs_pin, OUTPUT);
    pinMode(mosi_pin, OUTPUT);
    pinMode(sclk_pin, OUTPUT);

    digitalWrite(cs_pin,HIGH);
    digitalWrite(mosi_pin,LOW);
    digitalWrite(sclk_pin,LOW);

    width = EPD_WIDTH42;
    height = EPD_HEIGHT42;

    Reset();
    SendCommand(POWER_SETTING);
    SendData(0x03);                  // VDS_EN, VDG_EN
    SendData(0x00);                  // VCOM_HV, VGHL_LV[1], VGHL_LV[0]
    SendData(0x2b);                  // VDH
    SendData(0x2b);                  // VDL
    SendData(0xff);                  // VDHR
    SendCommand(BOOSTER_SOFT_START);
    SendData(0x17);
    SendData(0x17);
    SendData(0x17);                  //07 0f 17 1f 27 2F 37 2f
    SendCommand(POWER_ON);
    WaitUntilIdle();
    SendCommand(PANEL_SETTING);
   // SendData(0xbf);    // KW-BF   KWR-AF  BWROTP 0f
  //  SendData(0x0b);
//	SendData(0x0F);  //300x400 Red mode, LUT from OTP
//	SendData(0x1F);  //300x400 B/W mode, LUT from OTP
	SendData(0x3F); //300x400 B/W mode, LUT set by register
//	SendData(0x2F); //300x400 Red mode, LUT set by register

    SendCommand(PLL_CONTROL);
    SendData(0x3C);        // 3A 100Hz   29 150Hz   39 200Hz    31 171Hz       3C 50Hz (default)    0B 10Hz
	//SendData(0x0B);   //0B is 10Hz
    /* EPD hardware init end */
    return 0;
}

/**
 *  @brief: basic function for sending commands
 */
void Epd42::SendCommand(unsigned char command) {
    //DigitalWrite(dc_pin, LOW);
    //SpiTransfer(command);
    fastSPIwrite(command,0);
}

/**
 *  @brief: basic function for sending data
 */
void Epd42::SendData(unsigned char data) {
    //DigitalWrite(dc_pin, HIGH);
    //SpiTransfer(data);
    fastSPIwrite(data,1);
}

/**
 *  @brief: Wait until the busy_pin goes HIGH
 */
void Epd42::WaitUntilIdle(void) {
  //  while(DigitalRead(busy_pin) == 0) {      //0: busy, 1: idle
  //      DelayMs(1);
  //  }
}

/**
 *  @brief: module reset.
 *          often used to awaken the module in deep sleep,
 *          see Epd::Sleep();
 */
void Epd42::Reset(void) {
    //DigitalWrite(reset_pin, LOW);
    //DelayMs(200);
    //DigitalWrite(reset_pin, HIGH);
    //DelayMs(200);
}
/**
 *  @brief: transmit partial data to the SRAM.  The final parameter chooses between dtm=1 and dtm=2
 */
void Epd42::SetPartialWindow(const unsigned char* buffer_black, int x, int y, int w, int l, int dtm) {
    SendCommand(PARTIAL_IN);
    SendCommand(PARTIAL_WINDOW);
    SendData(x >> 8);
    SendData(x & 0xf8);     // x should be the multiple of 8, the last 3 bit will always be ignored
    SendData(((x & 0xf8) + w  - 1) >> 8);
    SendData(((x & 0xf8) + w  - 1) | 0x07);
    SendData(y >> 8);
    SendData(y & 0xff);
    SendData((y + l - 1) >> 8);
    SendData((y + l - 1) & 0xff);
    SendData(0x01);         // Gates scan both inside and outside of the partial window. (default)
  //  DelayMs(2);
    SendCommand((dtm == 1) ? DATA_START_TRANSMISSION_1 : DATA_START_TRANSMISSION_2);
    if (buffer_black != NULL) {
        for(int i = 0; i < w  / 8 * l; i++) {
            SendData(buffer_black[i]^0xff);
        }
    } else {
        for(int i = 0; i < w  / 8 * l; i++) {
            SendData(0x00);
        }
    }
 //   DelayMs(2);
    SendCommand(PARTIAL_OUT);
}



/**
 *  @brief: set the look-up table
 */
void Epd42::SetLut(void) {
    unsigned int count;
    SendCommand(LUT_FOR_VCOM);                            //vcom
    for(count = 0; count < 44; count++) {
        SendData(pgm_read_byte(&lut_vcom0[count]));
    }

    SendCommand(LUT_WHITE_TO_WHITE);                      //ww --
    for(count = 0; count < 42; count++) {
        SendData(pgm_read_byte(&lut_ww[count]));
    }

    SendCommand(LUT_BLACK_TO_WHITE);                      //bw r
    for(count = 0; count < 42; count++) {
        SendData(pgm_read_byte(&lut_bw[count]));
    }

    SendCommand(LUT_WHITE_TO_BLACK);                      //wb w
    for(count = 0; count < 42; count++) {
        SendData(pgm_read_byte(&lut_wb[count]));
    }

    SendCommand(LUT_BLACK_TO_BLACK);                      //bb b
    for(count = 0; count < 42; count++) {
        SendData(pgm_read_byte(&lut_bb[count]));
    }
}


/**
 *  @brief: set the look-up table for quick display (partial refresh)
 */

void Epd42::SetLutQuick(void) {
    unsigned int count;
    SendCommand(LUT_FOR_VCOM);                            //vcom
    for(count = 0; count < 44; count++) {
        SendData(pgm_read_byte(&lut_vcom0_quick[count]));
    }

    SendCommand(LUT_WHITE_TO_WHITE);                      //ww --
    for(count = 0; count < 42; count++) {
        SendData(pgm_read_byte(&lut_ww_quick[count]));
    }

    SendCommand(LUT_BLACK_TO_WHITE);                      //bw r
    for(count = 0; count < 42; count++) {
        SendData(pgm_read_byte(&lut_bw_quick[count]));
    }

    SendCommand(LUT_WHITE_TO_BLACK);                      //wb w
    for(count = 0; count < 42; count++) {
        SendData(pgm_read_byte(&lut_wb_quick[count]));
    }

    SendCommand(LUT_BLACK_TO_BLACK);                      //bb b
    for(count = 0; count < 42; count++) {
        SendData(pgm_read_byte(&lut_bb_quick[count]));
    }
}


/**
 * @brief: refresh and displays the frame
 */
void Epd42::DisplayFrame(const unsigned char* frame_buffer) {
    SendCommand(RESOLUTION_SETTING);
    SendData(width >> 8);
    SendData(width & 0xff);
    SendData(height >> 8);
    SendData(height & 0xff);

    SendCommand(VCM_DC_SETTING);
    SendData(0x12);

    SendCommand(VCOM_AND_DATA_INTERVAL_SETTING);
    SendCommand(0x97);    //VBDF 17|D7 VBDW 97  VBDB 57  VBDF F7  VBDW 77  VBDB 37  VBDR B7

    if (frame_buffer != NULL) {
        SendCommand(DATA_START_TRANSMISSION_1);
        for(int i = 0; i < width / 8 * height; i++) {
            SendData(0xFF);      // bit set: white, bit reset: black
        }
        delay(2);
        SendCommand(DATA_START_TRANSMISSION_2);
        for(int i = 0; i < width / 8 * height; i++) {
            SendData(pgm_read_byte(&frame_buffer[i]));
        }
        delay(2);
    }

    SetLut();

    SendCommand(DISPLAY_REFRESH);
    delay(100);
    WaitUntilIdle();
}




/**
 * @brief: clear the frame data from the SRAM, this won't refresh the display
 */
void Epd42::ClearFrame(void) {
    SendCommand(RESOLUTION_SETTING);
    SendData(width >> 8);
    SendData(width & 0xff);
    SendData(height >> 8);
    SendData(height & 0xff);

    SendCommand(DATA_START_TRANSMISSION_1);
    delay(2);
    for(int i = 0; i < width / 8 * height; i++) {
        SendData(0xFF);
    }
    delay(2);
    SendCommand(DATA_START_TRANSMISSION_2);
    delay(2);
    for(int i = 0; i < width / 8 * height; i++) {
        SendData(0xFF);
    }
    delay(2);
}



/**
 * @brief: This displays the frame data from SRAM
 */
void Epd42::DisplayFrame(void) {
    SetLut();
    SendCommand(DISPLAY_REFRESH);
    delay(100);
    WaitUntilIdle();
}

void Epd42::DisplayFrameQuick(void) {
    SetLutQuick();
    SendCommand(DISPLAY_REFRESH);
  //  DelayMs(100);
  //  WaitUntilIdle();
}


/**
 * @brief: After this command is transmitted, the chip would enter the deep-sleep mode to save power.
 *         The deep sleep mode would return to standby by hardware reset. The only one parameter is a
 *         check code, the command would be executed if check code = 0xA5.
 *         You can use Epd::Reset() to awaken and use Epd::Init() to initialize.
 */
void Epd42::Sleep() {
    SendCommand(VCOM_AND_DATA_INTERVAL_SETTING);
    SendData(0x17);                       //border floating
    SendCommand(VCM_DC_SETTING);          //VCOM to 0V
    SendCommand(PANEL_SETTING);
    delay(100);

    SendCommand(POWER_SETTING);           //VG&VS to 0V fast
    SendData(0x00);
    SendData(0x00);
    SendData(0x00);
    SendData(0x00);
    SendData(0x00);
    delay(100);

    SendCommand(POWER_OFF);          //power off
    WaitUntilIdle();
    SendCommand(DEEP_SLEEP);         //deep sleep
    SendData(0xA5);
}

const unsigned char lut_vcom0[] PROGMEM =
{
0x40, 0x17, 0x00, 0x00, 0x00, 0x02,
0x00, 0x17, 0x17, 0x00, 0x00, 0x02,
0x00, 0x0A, 0x01, 0x00, 0x00, 0x01,
0x00, 0x0E, 0x0E, 0x00, 0x00, 0x02,
0x00, 0x00, 0x00, 0x00, 0x00, 0x00,
0x00, 0x00, 0x00, 0x00, 0x00, 0x00,
0x00, 0x00, 0x00, 0x00, 0x00, 0x00, 0x00, 0x00,
};

const unsigned char lut_vcom0_quick[] PROGMEM =
{
0x00, 0x0E, 0x00, 0x00, 0x00, 0x01,
0x00, 0x00, 0x00, 0x00, 0x00, 0x00,
0x00, 0x00, 0x00, 0x00, 0x00, 0x00,
0x00, 0x00, 0x00, 0x00, 0x00, 0x00,
0x00, 0x00, 0x00, 0x00, 0x00, 0x00,
0x00, 0x00, 0x00, 0x00, 0x00, 0x00,
0x00, 0x00, 0x00, 0x00, 0x00, 0x00, 0x00, 0x00,
};



const unsigned char lut_ww[] PROGMEM =
{
0x40, 0x17, 0x00, 0x00, 0x00, 0x02,
0x90, 0x17, 0x17, 0x00, 0x00, 0x02,
0x40, 0x0A, 0x01, 0x00, 0x00, 0x01,
0xA0, 0x0E, 0x0E, 0x00, 0x00, 0x02,
0x00, 0x00, 0x00, 0x00, 0x00, 0x00,
0x00, 0x00, 0x00, 0x00, 0x00, 0x00,
0x00, 0x00, 0x00, 0x00, 0x00, 0x00,
};

const unsigned char lut_ww_quick[] PROGMEM =
{
0xA0, 0x0E, 0x00, 0x00, 0x00, 0x01,
0x00, 0x00, 0x00, 0x00, 0x00, 0x00,
0x00, 0x00, 0x00, 0x00, 0x00, 0x00,
0x00, 0x00, 0x00, 0x00, 0x00, 0x00,
0x00, 0x00, 0x00, 0x00, 0x00, 0x00,
0x00, 0x00, 0x00, 0x00, 0x00, 0x00,
0x00, 0x00, 0x00, 0x00, 0x00, 0x00,
};


const unsigned char lut_bw[] PROGMEM =
{
0x40, 0x17, 0x00, 0x00, 0x00, 0x02,
0x90, 0x17, 0x17, 0x00, 0x00, 0x02,
0x40, 0x0A, 0x01, 0x00, 0x00, 0x01,
0xA0, 0x0E, 0x0E, 0x00, 0x00, 0x02,
0x00, 0x00, 0x00, 0x00, 0x00, 0x00,
0x00, 0x00, 0x00, 0x00, 0x00, 0x00,
0x00, 0x00, 0x00, 0x00, 0x00, 0x00,
};


const unsigned char lut_bw_quick[] PROGMEM =
{
0xA0, 0x0E, 0x00, 0x00, 0x00, 0x01,
0x00, 0x00, 0x00, 0x00, 0x00, 0x00,
0x00, 0x00, 0x00, 0x00, 0x00, 0x00,
0x00, 0x00, 0x00, 0x00, 0x00, 0x00,
0x00, 0x00, 0x00, 0x00, 0x00, 0x00,
0x00, 0x00, 0x00, 0x00, 0x00, 0x00,
0x00, 0x00, 0x00, 0x00, 0x00, 0x00,
};

const unsigned char lut_bb[] PROGMEM =
{
0x80, 0x17, 0x00, 0x00, 0x00, 0x02,
0x90, 0x17, 0x17, 0x00, 0x00, 0x02,
0x80, 0x0A, 0x01, 0x00, 0x00, 0x01,
0x50, 0x0E, 0x0E, 0x00, 0x00, 0x02,
0x00, 0x00, 0x00, 0x00, 0x00, 0x00,
0x00, 0x00, 0x00, 0x00, 0x00, 0x00,
0x00, 0x00, 0x00, 0x00, 0x00, 0x00,
};

const unsigned char lut_bb_quick[] PROGMEM =
{
0x50, 0x0E, 0x00, 0x00, 0x00, 0x01,
0x00, 0x00, 0x00, 0x00, 0x00, 0x00,
0x00, 0x00, 0x00, 0x00, 0x00, 0x00,
0x00, 0x00, 0x00, 0x00, 0x00, 0x00,
0x00, 0x00, 0x00, 0x00, 0x00, 0x00,
0x00, 0x00, 0x00, 0x00, 0x00, 0x00,
0x00, 0x00, 0x00, 0x00, 0x00, 0x00,
};


const unsigned char lut_wb[] PROGMEM =
{
0x80, 0x17, 0x00, 0x00, 0x00, 0x02,
0x90, 0x17, 0x17, 0x00, 0x00, 0x02,
0x80, 0x0A, 0x01, 0x00, 0x00, 0x01,
0x50, 0x0E, 0x0E, 0x00, 0x00, 0x02,
0x00, 0x00, 0x00, 0x00, 0x00, 0x00,
0x00, 0x00, 0x00, 0x00, 0x00, 0x00,
0x00, 0x00, 0x00, 0x00, 0x00, 0x00,
};

const unsigned char lut_wb_quick[] PROGMEM =
{
0x50, 0x0E, 0x00, 0x00, 0x00, 0x01,
0x00, 0x00, 0x00, 0x00, 0x00, 0x00,
0x00, 0x00, 0x00, 0x00, 0x00, 0x00,
0x00, 0x00, 0x00, 0x00, 0x00, 0x00,
0x00, 0x00, 0x00, 0x00, 0x00, 0x00,
0x00, 0x00, 0x00, 0x00, 0x00, 0x00,
0x00, 0x00, 0x00, 0x00, 0x00, 0x00,
};

#define PIN_OUT_SET 0x60000304
#define PIN_OUT_CLEAR 0x60000308

#ifdef ESP32
#define SSPI_USEANYPIN 1
#define PWRITE digitalWrite
#else
#define PWRITE ydigitalWrite
#endif

#ifndef SSPI_USEANYPIN
// uses about 2.75 usecs, 365 kb /sec
// however does not work with GPIO 16 !!!!
void ICACHE_RAM_ATTR Epd42::fastSPIwrite(uint8_t d,uint8_t dc) {

  WRITE_PERI_REG( PIN_OUT_CLEAR, 1<<cs_pin);
  WRITE_PERI_REG( PIN_OUT_CLEAR, 1<<sclk_pin);
  if(dc) WRITE_PERI_REG( PIN_OUT_SET, 1<<mosi_pin);
  else   WRITE_PERI_REG( PIN_OUT_CLEAR, 1<<mosi_pin);
  WRITE_PERI_REG( PIN_OUT_SET, 1<<sclk_pin);

  for(uint8_t bit = 0x80; bit; bit >>= 1) {
    WRITE_PERI_REG( PIN_OUT_CLEAR, 1<<sclk_pin);
    if(d&bit) WRITE_PERI_REG( PIN_OUT_SET, 1<<mosi_pin);
    else   WRITE_PERI_REG( PIN_OUT_CLEAR, 1<<mosi_pin);
    WRITE_PERI_REG( PIN_OUT_SET, 1<<sclk_pin);
  }
  WRITE_PERI_REG( PIN_OUT_SET, 1<<cs_pin);
}
#else

#ifndef ESP32
extern void ICACHE_RAM_ATTR ydigitalWrite(uint8_t pin, uint8_t val) {
  //stopWaveform(pin);
  if(pin < 16){
    if(val) GPOS = (1 << pin);
    else GPOC = (1 << pin);
  } else if(pin == 16){
    if(val) GP16O |= 1;
    else GP16O &= ~1;
  }
}
#endif
// about 13 us => 76 kb / sec
// can use any pin
void Epd42::fastSPIwrite(uint8_t d,uint8_t dc) {

  PWRITE(cs_pin, LOW);

  // transfer dc
  PWRITE(sclk_pin, LOW);
  if(dc) PWRITE(mosi_pin, HIGH);
  else        PWRITE(mosi_pin, LOW);
  PWRITE(sclk_pin, HIGH);

  for(uint8_t bit = 0x80; bit; bit >>= 1) {
    PWRITE(sclk_pin, LOW);
    if(d & bit) PWRITE(mosi_pin, HIGH);
    else        PWRITE(mosi_pin, LOW);
    PWRITE(sclk_pin, HIGH);
  }

  PWRITE(cs_pin, HIGH);
}
#endif

/* END OF FILE */
>>>>>>> 001b6e48
<|MERGE_RESOLUTION|>--- conflicted
+++ resolved
@@ -1,4 +1,3 @@
-<<<<<<< HEAD
 /**
  *  @filename   :   epd4in2.cpp
  *  @brief      :   Implements for Dual-color e-paper library
@@ -131,14 +130,14 @@
     SendCommand(PANEL_SETTING);
    // SendData(0xbf);    // KW-BF   KWR-AF  BWROTP 0f
   //  SendData(0x0b);
-//	SendData(0x0F);  //300x400 Red mode, LUT from OTP
-//	SendData(0x1F);  //300x400 B/W mode, LUT from OTP
-	SendData(0x3F); //300x400 B/W mode, LUT set by register
-//	SendData(0x2F); //300x400 Red mode, LUT set by register
+//  SendData(0x0F);  //300x400 Red mode, LUT from OTP
+//  SendData(0x1F);  //300x400 B/W mode, LUT from OTP
+  SendData(0x3F); //300x400 B/W mode, LUT set by register
+//  SendData(0x2F); //300x400 Red mode, LUT set by register
 
     SendCommand(PLL_CONTROL);
     SendData(0x3C);        // 3A 100Hz   29 150Hz   39 200Hz    31 171Hz       3C 50Hz (default)    0B 10Hz
-	//SendData(0x0B);   //0B is 10Hz
+  //SendData(0x0B);   //0B is 10Hz
     /* EPD hardware init end */
     return 0;
 }
@@ -503,573 +502,6 @@
 0x00, 0x00, 0x00, 0x00, 0x00, 0x00,
 };
 
-
-
-#define PIN_OUT_SET 0x60000304
-#define PIN_OUT_CLEAR 0x60000308
-
-#define PWRITE ydigitalWrite
-
-#ifndef SSPI_USEANYPIN
-// uses about 2.75 usecs, 365 kb /sec
-// however does not work with GPIO 16 !!!!
-void ICACHE_RAM_ATTR Epd42::fastSPIwrite(uint8_t d,uint8_t dc) {
-
-  WRITE_PERI_REG( PIN_OUT_CLEAR, 1<<cs_pin);
-  WRITE_PERI_REG( PIN_OUT_CLEAR, 1<<sclk_pin);
-  if(dc) WRITE_PERI_REG( PIN_OUT_SET, 1<<mosi_pin);
-  else   WRITE_PERI_REG( PIN_OUT_CLEAR, 1<<mosi_pin);
-  WRITE_PERI_REG( PIN_OUT_SET, 1<<sclk_pin);
-
-  for(uint8_t bit = 0x80; bit; bit >>= 1) {
-    WRITE_PERI_REG( PIN_OUT_CLEAR, 1<<sclk_pin);
-    if(d&bit) WRITE_PERI_REG( PIN_OUT_SET, 1<<mosi_pin);
-    else   WRITE_PERI_REG( PIN_OUT_CLEAR, 1<<mosi_pin);
-    WRITE_PERI_REG( PIN_OUT_SET, 1<<sclk_pin);
-  }
-  WRITE_PERI_REG( PIN_OUT_SET, 1<<cs_pin);
-}
-#else
-
-extern void ICACHE_RAM_ATTR ydigitalWrite(uint8_t pin, uint8_t val) {
-  //stopWaveform(pin);
-  if(pin < 16){
-    if(val) GPOS = (1 << pin);
-    else GPOC = (1 << pin);
-  } else if(pin == 16){
-    if(val) GP16O |= 1;
-    else GP16O &= ~1;
-  }
-}
-// about 13 us => 76 kb / sec
-// can use any pin
-void Epd42::fastSPIwrite(uint8_t d,uint8_t dc) {
-
-  PWRITE(cs_pin, LOW);
-
-  // transfer dc
-  PWRITE(sclk_pin, LOW);
-  if(dc) PWRITE(mosi_pin, HIGH);
-  else        PWRITE(mosi_pin, LOW);
-  PWRITE(sclk_pin, HIGH);
-
-  for(uint8_t bit = 0x80; bit; bit >>= 1) {
-    PWRITE(sclk_pin, LOW);
-    if(d & bit) PWRITE(mosi_pin, HIGH);
-    else        PWRITE(mosi_pin, LOW);
-    PWRITE(sclk_pin, HIGH);
-  }
-
-  PWRITE(cs_pin, HIGH);
-}
-#endif
-
-/* END OF FILE */
-=======
-/**
- *  @filename   :   epd4in2.cpp
- *  @brief      :   Implements for Dual-color e-paper library
- *  @author     :   Yehui from Waveshare
- *
- *  Copyright (C) Waveshare     August 10 2017
- *
- * Permission is hereby granted, free of charge, to any person obtaining a copy
- * of this software and associated documnetation files (the "Software"), to deal
- * in the Software without restriction, including without limitation the rights
- * to use, copy, modify, merge, publish, distribute, sublicense, and/or sell
- * copies of the Software, and to permit persons to  whom the Software is
- * furished to do so, subject to the following conditions:
- *
- * The above copyright notice and this permission notice shall be included in
- * all copies or substantial portions of the Software.
- *
- * THE SOFTWARE IS PROVIDED "AS IS", WITHOUT WARRANTY OF ANY KIND, EXPRESS OR
- * IMPLIED, INCLUDING BUT NOT LIMITED TO THE WARRANTIES OF MERCHANTABILITY,
- * FITNESS OR A PARTICULAR PURPOSE AND NONINFRINGEMENT. IN NO EVENT SHALL THE
- * AUTHORS OR COPYRIGHT HOLDERS BE LIABLE FOR ANY CLAIM, DAMAGES OR OTHER
- * LIABILITY WHETHER IN AN ACTION OF CONTRACT, TORT OR OTHERWISE, ARISING FROM,
- * OUT OF OR IN CONNECTION WITH THE SOFTWARE OR THE USE OR OTHER DEALINGS IN
- * THE SOFTWARE.
- */
-
-#include <stdlib.h>
-#include <epd4in2.h>
-
-
-//#define SSPI_USEANYPIN
-
-extern uint8_t *buffer;
-uint8_t epd42_mode;
-
-Epd42::Epd42(int16_t width, int16_t height) :
-Paint(width,height) {
-}
-
-void Epd42::DisplayOnff(int8_t on) {
-}
-
-
-#define DISPLAY_INIT_MODE 0
-#define DISPLAY_INIT_PARTIAL 1
-#define DISPLAY_INIT_FULL 2
-
-void Epd42::Updateframe() {
-  //SetFrameMemory(buffer, 0, 0, EPD_WIDTH,EPD_HEIGHT);
-  SetPartialWindow(buffer, 0, 0, width,height,2);
-  if (epd42_mode==DISPLAY_INIT_PARTIAL) {
-    DisplayFrameQuick();
-  } else {
-    DisplayFrame();
-  }
-  //Serial.printf("update\n");
-}
-
-void Epd42::DisplayInit(int8_t p,int8_t size,int8_t rot,int8_t font) {
-// ignore update mode
-  if (p==DISPLAY_INIT_PARTIAL) {
-    epd42_mode=p;
-    //Init(lut_partial_update);
-    //ClearFrameMemory(0xFF);   // bit set = white, bit reset = black
-    DisplayFrameQuick();
-    delay(500);
-    return;
-    //Serial.printf("partial\n");
-  } else if (p==DISPLAY_INIT_FULL) {
-    epd42_mode=p;
-    //Init(lut_full_update);
-    //ClearFrameMemory(0xFF);   // bit set = white, bit reset = black
-    DisplayFrame();
-    delay(4500);
-    return;
-    //Serial.printf("full\n");
-  } else {
-    epd42_mode=DISPLAY_INIT_FULL;
-    Updateframe();
-  }
-
-  setRotation(rot);
-  invertDisplay(false);
-  setTextWrap(false);         // Allow text to run off edges
-  cp437(true);
-  setTextFont(font);
-  setTextSize(size);
-  setTextColor(WHITE,BLACK);
-  setCursor(0,0);
-  fillScreen(BLACK);
-}
-
-int16_t Epd42::Begin(int16_t cs,int16_t mosi,int16_t sclk) {
-  cs_pin=cs;
-  mosi_pin=mosi;
-  sclk_pin=sclk;
-}
-
-void Epd42::Init(int8_t p) {
-  epd42_mode=p;
-  DisplayFrame();
-  delay(4000);
-}
-
-int Epd42::Init(void) {
-    pinMode(cs_pin, OUTPUT);
-    pinMode(mosi_pin, OUTPUT);
-    pinMode(sclk_pin, OUTPUT);
-
-    digitalWrite(cs_pin,HIGH);
-    digitalWrite(mosi_pin,LOW);
-    digitalWrite(sclk_pin,LOW);
-
-    width = EPD_WIDTH42;
-    height = EPD_HEIGHT42;
-
-    Reset();
-    SendCommand(POWER_SETTING);
-    SendData(0x03);                  // VDS_EN, VDG_EN
-    SendData(0x00);                  // VCOM_HV, VGHL_LV[1], VGHL_LV[0]
-    SendData(0x2b);                  // VDH
-    SendData(0x2b);                  // VDL
-    SendData(0xff);                  // VDHR
-    SendCommand(BOOSTER_SOFT_START);
-    SendData(0x17);
-    SendData(0x17);
-    SendData(0x17);                  //07 0f 17 1f 27 2F 37 2f
-    SendCommand(POWER_ON);
-    WaitUntilIdle();
-    SendCommand(PANEL_SETTING);
-   // SendData(0xbf);    // KW-BF   KWR-AF  BWROTP 0f
-  //  SendData(0x0b);
-//	SendData(0x0F);  //300x400 Red mode, LUT from OTP
-//	SendData(0x1F);  //300x400 B/W mode, LUT from OTP
-	SendData(0x3F); //300x400 B/W mode, LUT set by register
-//	SendData(0x2F); //300x400 Red mode, LUT set by register
-
-    SendCommand(PLL_CONTROL);
-    SendData(0x3C);        // 3A 100Hz   29 150Hz   39 200Hz    31 171Hz       3C 50Hz (default)    0B 10Hz
-	//SendData(0x0B);   //0B is 10Hz
-    /* EPD hardware init end */
-    return 0;
-}
-
-/**
- *  @brief: basic function for sending commands
- */
-void Epd42::SendCommand(unsigned char command) {
-    //DigitalWrite(dc_pin, LOW);
-    //SpiTransfer(command);
-    fastSPIwrite(command,0);
-}
-
-/**
- *  @brief: basic function for sending data
- */
-void Epd42::SendData(unsigned char data) {
-    //DigitalWrite(dc_pin, HIGH);
-    //SpiTransfer(data);
-    fastSPIwrite(data,1);
-}
-
-/**
- *  @brief: Wait until the busy_pin goes HIGH
- */
-void Epd42::WaitUntilIdle(void) {
-  //  while(DigitalRead(busy_pin) == 0) {      //0: busy, 1: idle
-  //      DelayMs(1);
-  //  }
-}
-
-/**
- *  @brief: module reset.
- *          often used to awaken the module in deep sleep,
- *          see Epd::Sleep();
- */
-void Epd42::Reset(void) {
-    //DigitalWrite(reset_pin, LOW);
-    //DelayMs(200);
-    //DigitalWrite(reset_pin, HIGH);
-    //DelayMs(200);
-}
-/**
- *  @brief: transmit partial data to the SRAM.  The final parameter chooses between dtm=1 and dtm=2
- */
-void Epd42::SetPartialWindow(const unsigned char* buffer_black, int x, int y, int w, int l, int dtm) {
-    SendCommand(PARTIAL_IN);
-    SendCommand(PARTIAL_WINDOW);
-    SendData(x >> 8);
-    SendData(x & 0xf8);     // x should be the multiple of 8, the last 3 bit will always be ignored
-    SendData(((x & 0xf8) + w  - 1) >> 8);
-    SendData(((x & 0xf8) + w  - 1) | 0x07);
-    SendData(y >> 8);
-    SendData(y & 0xff);
-    SendData((y + l - 1) >> 8);
-    SendData((y + l - 1) & 0xff);
-    SendData(0x01);         // Gates scan both inside and outside of the partial window. (default)
-  //  DelayMs(2);
-    SendCommand((dtm == 1) ? DATA_START_TRANSMISSION_1 : DATA_START_TRANSMISSION_2);
-    if (buffer_black != NULL) {
-        for(int i = 0; i < w  / 8 * l; i++) {
-            SendData(buffer_black[i]^0xff);
-        }
-    } else {
-        for(int i = 0; i < w  / 8 * l; i++) {
-            SendData(0x00);
-        }
-    }
- //   DelayMs(2);
-    SendCommand(PARTIAL_OUT);
-}
-
-
-
-/**
- *  @brief: set the look-up table
- */
-void Epd42::SetLut(void) {
-    unsigned int count;
-    SendCommand(LUT_FOR_VCOM);                            //vcom
-    for(count = 0; count < 44; count++) {
-        SendData(pgm_read_byte(&lut_vcom0[count]));
-    }
-
-    SendCommand(LUT_WHITE_TO_WHITE);                      //ww --
-    for(count = 0; count < 42; count++) {
-        SendData(pgm_read_byte(&lut_ww[count]));
-    }
-
-    SendCommand(LUT_BLACK_TO_WHITE);                      //bw r
-    for(count = 0; count < 42; count++) {
-        SendData(pgm_read_byte(&lut_bw[count]));
-    }
-
-    SendCommand(LUT_WHITE_TO_BLACK);                      //wb w
-    for(count = 0; count < 42; count++) {
-        SendData(pgm_read_byte(&lut_wb[count]));
-    }
-
-    SendCommand(LUT_BLACK_TO_BLACK);                      //bb b
-    for(count = 0; count < 42; count++) {
-        SendData(pgm_read_byte(&lut_bb[count]));
-    }
-}
-
-
-/**
- *  @brief: set the look-up table for quick display (partial refresh)
- */
-
-void Epd42::SetLutQuick(void) {
-    unsigned int count;
-    SendCommand(LUT_FOR_VCOM);                            //vcom
-    for(count = 0; count < 44; count++) {
-        SendData(pgm_read_byte(&lut_vcom0_quick[count]));
-    }
-
-    SendCommand(LUT_WHITE_TO_WHITE);                      //ww --
-    for(count = 0; count < 42; count++) {
-        SendData(pgm_read_byte(&lut_ww_quick[count]));
-    }
-
-    SendCommand(LUT_BLACK_TO_WHITE);                      //bw r
-    for(count = 0; count < 42; count++) {
-        SendData(pgm_read_byte(&lut_bw_quick[count]));
-    }
-
-    SendCommand(LUT_WHITE_TO_BLACK);                      //wb w
-    for(count = 0; count < 42; count++) {
-        SendData(pgm_read_byte(&lut_wb_quick[count]));
-    }
-
-    SendCommand(LUT_BLACK_TO_BLACK);                      //bb b
-    for(count = 0; count < 42; count++) {
-        SendData(pgm_read_byte(&lut_bb_quick[count]));
-    }
-}
-
-
-/**
- * @brief: refresh and displays the frame
- */
-void Epd42::DisplayFrame(const unsigned char* frame_buffer) {
-    SendCommand(RESOLUTION_SETTING);
-    SendData(width >> 8);
-    SendData(width & 0xff);
-    SendData(height >> 8);
-    SendData(height & 0xff);
-
-    SendCommand(VCM_DC_SETTING);
-    SendData(0x12);
-
-    SendCommand(VCOM_AND_DATA_INTERVAL_SETTING);
-    SendCommand(0x97);    //VBDF 17|D7 VBDW 97  VBDB 57  VBDF F7  VBDW 77  VBDB 37  VBDR B7
-
-    if (frame_buffer != NULL) {
-        SendCommand(DATA_START_TRANSMISSION_1);
-        for(int i = 0; i < width / 8 * height; i++) {
-            SendData(0xFF);      // bit set: white, bit reset: black
-        }
-        delay(2);
-        SendCommand(DATA_START_TRANSMISSION_2);
-        for(int i = 0; i < width / 8 * height; i++) {
-            SendData(pgm_read_byte(&frame_buffer[i]));
-        }
-        delay(2);
-    }
-
-    SetLut();
-
-    SendCommand(DISPLAY_REFRESH);
-    delay(100);
-    WaitUntilIdle();
-}
-
-
-
-
-/**
- * @brief: clear the frame data from the SRAM, this won't refresh the display
- */
-void Epd42::ClearFrame(void) {
-    SendCommand(RESOLUTION_SETTING);
-    SendData(width >> 8);
-    SendData(width & 0xff);
-    SendData(height >> 8);
-    SendData(height & 0xff);
-
-    SendCommand(DATA_START_TRANSMISSION_1);
-    delay(2);
-    for(int i = 0; i < width / 8 * height; i++) {
-        SendData(0xFF);
-    }
-    delay(2);
-    SendCommand(DATA_START_TRANSMISSION_2);
-    delay(2);
-    for(int i = 0; i < width / 8 * height; i++) {
-        SendData(0xFF);
-    }
-    delay(2);
-}
-
-
-
-/**
- * @brief: This displays the frame data from SRAM
- */
-void Epd42::DisplayFrame(void) {
-    SetLut();
-    SendCommand(DISPLAY_REFRESH);
-    delay(100);
-    WaitUntilIdle();
-}
-
-void Epd42::DisplayFrameQuick(void) {
-    SetLutQuick();
-    SendCommand(DISPLAY_REFRESH);
-  //  DelayMs(100);
-  //  WaitUntilIdle();
-}
-
-
-/**
- * @brief: After this command is transmitted, the chip would enter the deep-sleep mode to save power.
- *         The deep sleep mode would return to standby by hardware reset. The only one parameter is a
- *         check code, the command would be executed if check code = 0xA5.
- *         You can use Epd::Reset() to awaken and use Epd::Init() to initialize.
- */
-void Epd42::Sleep() {
-    SendCommand(VCOM_AND_DATA_INTERVAL_SETTING);
-    SendData(0x17);                       //border floating
-    SendCommand(VCM_DC_SETTING);          //VCOM to 0V
-    SendCommand(PANEL_SETTING);
-    delay(100);
-
-    SendCommand(POWER_SETTING);           //VG&VS to 0V fast
-    SendData(0x00);
-    SendData(0x00);
-    SendData(0x00);
-    SendData(0x00);
-    SendData(0x00);
-    delay(100);
-
-    SendCommand(POWER_OFF);          //power off
-    WaitUntilIdle();
-    SendCommand(DEEP_SLEEP);         //deep sleep
-    SendData(0xA5);
-}
-
-const unsigned char lut_vcom0[] PROGMEM =
-{
-0x40, 0x17, 0x00, 0x00, 0x00, 0x02,
-0x00, 0x17, 0x17, 0x00, 0x00, 0x02,
-0x00, 0x0A, 0x01, 0x00, 0x00, 0x01,
-0x00, 0x0E, 0x0E, 0x00, 0x00, 0x02,
-0x00, 0x00, 0x00, 0x00, 0x00, 0x00,
-0x00, 0x00, 0x00, 0x00, 0x00, 0x00,
-0x00, 0x00, 0x00, 0x00, 0x00, 0x00, 0x00, 0x00,
-};
-
-const unsigned char lut_vcom0_quick[] PROGMEM =
-{
-0x00, 0x0E, 0x00, 0x00, 0x00, 0x01,
-0x00, 0x00, 0x00, 0x00, 0x00, 0x00,
-0x00, 0x00, 0x00, 0x00, 0x00, 0x00,
-0x00, 0x00, 0x00, 0x00, 0x00, 0x00,
-0x00, 0x00, 0x00, 0x00, 0x00, 0x00,
-0x00, 0x00, 0x00, 0x00, 0x00, 0x00,
-0x00, 0x00, 0x00, 0x00, 0x00, 0x00, 0x00, 0x00,
-};
-
-
-
-const unsigned char lut_ww[] PROGMEM =
-{
-0x40, 0x17, 0x00, 0x00, 0x00, 0x02,
-0x90, 0x17, 0x17, 0x00, 0x00, 0x02,
-0x40, 0x0A, 0x01, 0x00, 0x00, 0x01,
-0xA0, 0x0E, 0x0E, 0x00, 0x00, 0x02,
-0x00, 0x00, 0x00, 0x00, 0x00, 0x00,
-0x00, 0x00, 0x00, 0x00, 0x00, 0x00,
-0x00, 0x00, 0x00, 0x00, 0x00, 0x00,
-};
-
-const unsigned char lut_ww_quick[] PROGMEM =
-{
-0xA0, 0x0E, 0x00, 0x00, 0x00, 0x01,
-0x00, 0x00, 0x00, 0x00, 0x00, 0x00,
-0x00, 0x00, 0x00, 0x00, 0x00, 0x00,
-0x00, 0x00, 0x00, 0x00, 0x00, 0x00,
-0x00, 0x00, 0x00, 0x00, 0x00, 0x00,
-0x00, 0x00, 0x00, 0x00, 0x00, 0x00,
-0x00, 0x00, 0x00, 0x00, 0x00, 0x00,
-};
-
-
-const unsigned char lut_bw[] PROGMEM =
-{
-0x40, 0x17, 0x00, 0x00, 0x00, 0x02,
-0x90, 0x17, 0x17, 0x00, 0x00, 0x02,
-0x40, 0x0A, 0x01, 0x00, 0x00, 0x01,
-0xA0, 0x0E, 0x0E, 0x00, 0x00, 0x02,
-0x00, 0x00, 0x00, 0x00, 0x00, 0x00,
-0x00, 0x00, 0x00, 0x00, 0x00, 0x00,
-0x00, 0x00, 0x00, 0x00, 0x00, 0x00,
-};
-
-
-const unsigned char lut_bw_quick[] PROGMEM =
-{
-0xA0, 0x0E, 0x00, 0x00, 0x00, 0x01,
-0x00, 0x00, 0x00, 0x00, 0x00, 0x00,
-0x00, 0x00, 0x00, 0x00, 0x00, 0x00,
-0x00, 0x00, 0x00, 0x00, 0x00, 0x00,
-0x00, 0x00, 0x00, 0x00, 0x00, 0x00,
-0x00, 0x00, 0x00, 0x00, 0x00, 0x00,
-0x00, 0x00, 0x00, 0x00, 0x00, 0x00,
-};
-
-const unsigned char lut_bb[] PROGMEM =
-{
-0x80, 0x17, 0x00, 0x00, 0x00, 0x02,
-0x90, 0x17, 0x17, 0x00, 0x00, 0x02,
-0x80, 0x0A, 0x01, 0x00, 0x00, 0x01,
-0x50, 0x0E, 0x0E, 0x00, 0x00, 0x02,
-0x00, 0x00, 0x00, 0x00, 0x00, 0x00,
-0x00, 0x00, 0x00, 0x00, 0x00, 0x00,
-0x00, 0x00, 0x00, 0x00, 0x00, 0x00,
-};
-
-const unsigned char lut_bb_quick[] PROGMEM =
-{
-0x50, 0x0E, 0x00, 0x00, 0x00, 0x01,
-0x00, 0x00, 0x00, 0x00, 0x00, 0x00,
-0x00, 0x00, 0x00, 0x00, 0x00, 0x00,
-0x00, 0x00, 0x00, 0x00, 0x00, 0x00,
-0x00, 0x00, 0x00, 0x00, 0x00, 0x00,
-0x00, 0x00, 0x00, 0x00, 0x00, 0x00,
-0x00, 0x00, 0x00, 0x00, 0x00, 0x00,
-};
-
-
-const unsigned char lut_wb[] PROGMEM =
-{
-0x80, 0x17, 0x00, 0x00, 0x00, 0x02,
-0x90, 0x17, 0x17, 0x00, 0x00, 0x02,
-0x80, 0x0A, 0x01, 0x00, 0x00, 0x01,
-0x50, 0x0E, 0x0E, 0x00, 0x00, 0x02,
-0x00, 0x00, 0x00, 0x00, 0x00, 0x00,
-0x00, 0x00, 0x00, 0x00, 0x00, 0x00,
-0x00, 0x00, 0x00, 0x00, 0x00, 0x00,
-};
-
-const unsigned char lut_wb_quick[] PROGMEM =
-{
-0x50, 0x0E, 0x00, 0x00, 0x00, 0x01,
-0x00, 0x00, 0x00, 0x00, 0x00, 0x00,
-0x00, 0x00, 0x00, 0x00, 0x00, 0x00,
-0x00, 0x00, 0x00, 0x00, 0x00, 0x00,
-0x00, 0x00, 0x00, 0x00, 0x00, 0x00,
-0x00, 0x00, 0x00, 0x00, 0x00, 0x00,
-0x00, 0x00, 0x00, 0x00, 0x00, 0x00,
-};
-
 #define PIN_OUT_SET 0x60000304
 #define PIN_OUT_CLEAR 0x60000308
 
@@ -1136,5 +568,4 @@
 }
 #endif
 
-/* END OF FILE */
->>>>>>> 001b6e48
+/* END OF FILE */